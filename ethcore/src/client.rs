// Copyright 2015, 2016 Ethcore (UK) Ltd.
// This file is part of Parity.

// Parity is free software: you can redistribute it and/or modify
// it under the terms of the GNU General Public License as published by
// the Free Software Foundation, either version 3 of the License, or
// (at your option) any later version.

// Parity is distributed in the hope that it will be useful,
// but WITHOUT ANY WARRANTY; without even the implied warranty of
// MERCHANTABILITY or FITNESS FOR A PARTICULAR PURPOSE.  See the
// GNU General Public License for more details.

// You should have received a copy of the GNU General Public License
// along with Parity.  If not, see <http://www.gnu.org/licenses/>.

//! Blockchain database client.

use util::*;
use util::panics::*;
use blockchain::{BlockChain, BlockProvider, CacheSize};
use views::BlockView;
use error::*;
use header::{BlockNumber, Header};
use state::State;
use spec::Spec;
use engine::Engine;
use views::HeaderView;
use block_queue::{BlockQueue, BlockQueueInfo};
use service::{NetSyncMessage, SyncMessage};
use env_info::LastHashes;
use verification::*;
use block::*;
use transaction::LocalizedTransaction;
use extras::TransactionAddress;
use filter::Filter;
use log_entry::LocalizedLogEntry;
pub use blockchain::TreeRoute;

/// Uniquely identifies block.
#[derive(Debug, PartialEq, Clone)]
pub enum BlockId {
	/// Block's sha3.
	/// Querying by hash is always faster.
	Hash(H256),
	/// Block number within canon blockchain.
	Number(BlockNumber),
	/// Earliest block (genesis).
	Earliest,
	/// Latest mined block.
	Latest
}

/// Uniquely identifies transaction.
#[derive(Debug, PartialEq, Clone)]
pub enum TransactionId {
	/// Transaction's sha3.
	Hash(H256),
	/// Block id and transaction index within this block.
	/// Querying by block position is always faster.
	Location(BlockId, usize)
}

/// General block status
#[derive(Debug, Eq, PartialEq)]
pub enum BlockStatus {
	/// Part of the blockchain.
	InChain,
	/// Queued for import.
	Queued,
	/// Known as bad.
	Bad,
	/// Unknown.
	Unknown,
}

/// Information about the blockchain gthered together.
#[derive(Debug)]
pub struct BlockChainInfo {
	/// Blockchain difficulty.
	pub total_difficulty: U256,
	/// Block queue difficulty.
	pub pending_total_difficulty: U256,
	/// Genesis block hash.
	pub genesis_hash: H256,
	/// Best blockchain block hash.
	pub best_block_hash: H256,
	/// Best blockchain block number.
	pub best_block_number: BlockNumber
}

impl fmt::Display for BlockChainInfo {
	fn fmt(&self, f: &mut fmt::Formatter) -> fmt::Result {
		write!(f, "#{}.{}", self.best_block_number, self.best_block_hash)
	}
}

/// Blockchain database client. Owns and manages a blockchain and a block queue.
pub trait BlockChainClient : Sync + Send {
	/// Get raw block header data by block id.
	fn block_header(&self, id: BlockId) -> Option<Bytes>;

	/// Get raw block body data by block id.
	/// Block body is an RLP list of two items: uncles and transactions.
	fn block_body(&self, id: BlockId) -> Option<Bytes>;

	/// Get raw block data by block header hash.
	fn block(&self, id: BlockId) -> Option<Bytes>;

	/// Get block status by block header hash.
	fn block_status(&self, id: BlockId) -> BlockStatus;

	/// Get block total difficulty.
	fn block_total_difficulty(&self, id: BlockId) -> Option<U256>;

	/// Get address code.
	fn code(&self, address: &Address) -> Option<Bytes>;

	/// Get transaction with given hash.
	fn transaction(&self, id: TransactionId) -> Option<LocalizedTransaction>;

	/// Get a tree route between `from` and `to`.
	/// See `BlockChain::tree_route`.
	fn tree_route(&self, from: &H256, to: &H256) -> Option<TreeRoute>;

	/// Get latest state node
	fn state_data(&self, hash: &H256) -> Option<Bytes>;

	/// Get raw block receipts data by block header hash.
	fn block_receipts(&self, hash: &H256) -> Option<Bytes>;

	/// Import a block into the blockchain.
	fn import_block(&self, bytes: Bytes) -> ImportResult;

	/// Get block queue information.
	fn queue_info(&self) -> BlockQueueInfo;

	/// Clear block queue and abort all import activity.
	fn clear_queue(&self);

	/// Get blockchain information.
	fn chain_info(&self) -> BlockChainInfo;

	/// Get the best block header.
	fn best_block_header(&self) -> Bytes {
		self.block_header(BlockId::Hash(self.chain_info().best_block_hash)).unwrap()
	}

	/// Returns numbers of blocks containing given bloom.
	fn blocks_with_bloom(&self, bloom: &H2048, from_block: BlockId, to_block: BlockId) -> Option<Vec<BlockNumber>>;

	/// Returns logs matching given filter.
	fn logs(&self, filter: Filter) -> Vec<LocalizedLogEntry>;
}

#[derive(Default, Clone, Debug, Eq, PartialEq)]
/// Report on the status of a client.
pub struct ClientReport {
	/// How many blocks have been imported so far.
	pub blocks_imported: usize,
	/// How many transactions have been applied so far.
	pub transactions_applied: usize,
	/// How much gas has been processed so far.
	pub gas_processed: U256,
}

impl ClientReport {
	/// Alter internal reporting to reflect the additional `block` has been processed.
	pub fn accrue_block(&mut self, block: &PreVerifiedBlock) {
		self.blocks_imported += 1;
		self.transactions_applied += block.transactions.len();
		self.gas_processed = self.gas_processed + block.header.gas_used;
	}
}

/// Blockchain database client backed by a persistent database. Owns and manages a blockchain and a block queue.
/// Call `import_block()` to import a block asynchronously; `flush_queue()` flushes the queue.
pub struct Client {
	chain: Arc<RwLock<BlockChain>>,
	engine: Arc<Box<Engine>>,
	state_db: Mutex<JournalDB>,
	block_queue: RwLock<BlockQueue>,
	report: RwLock<ClientReport>,
	import_lock: Mutex<()>,
	panic_handler: Arc<PanicHandler>,
}

const HISTORY: u64 = 1000;
const CLIENT_DB_VER_STR: &'static str = "4.0";

impl Client {
	/// Create a new client with given spec and DB path.
	pub fn new(spec: Spec, path: &Path, message_channel: IoChannel<NetSyncMessage> ) -> Result<Arc<Client>, Error> {
		let mut dir = path.to_path_buf();
		dir.push(H64::from(spec.genesis_header().hash()).hex());
		//TODO: sec/fat: pruned/full versioning
		dir.push(format!("v{}-sec-pruned", CLIENT_DB_VER_STR));
		let path = dir.as_path();
		let gb = spec.genesis_block();
		let chain = Arc::new(RwLock::new(BlockChain::new(&gb, path)));
		let mut state_path = path.to_path_buf();
		state_path.push("state");

		let engine = Arc::new(try!(spec.to_engine()));
		let mut state_db = JournalDB::new(state_path.to_str().unwrap());
		if state_db.is_empty() && engine.spec().ensure_db_good(&mut state_db) {
			state_db.commit(0, &engine.spec().genesis_header().hash(), None).expect("Error commiting genesis state to state DB");
		}

		let block_queue = BlockQueue::new(engine.clone(), message_channel);
		let panic_handler = PanicHandler::new_in_arc();
		panic_handler.forward_from(&block_queue);

		Ok(Arc::new(Client {
			chain: chain,
			engine: engine,
			state_db: Mutex::new(state_db),
			block_queue: RwLock::new(block_queue),
			report: RwLock::new(Default::default()),
			import_lock: Mutex::new(()),
			panic_handler: panic_handler
		}))
	}

	/// Flush the block import queue.
	pub fn flush_queue(&self) {
		self.block_queue.write().unwrap().flush();
	}

	fn build_last_hashes(&self, header: &Header) -> LastHashes {
		let mut last_hashes = LastHashes::new();
		last_hashes.resize(256, H256::new());
		last_hashes[0] = header.parent_hash.clone();
		let chain = self.chain.read().unwrap();
		for i in 0..255 {
			match chain.block_details(&last_hashes[i]) {
				Some(details) => {
					last_hashes[i + 1] = details.parent.clone();
				},
				None => break,
			}
		}
		last_hashes
	}

	fn check_and_close_block(&self, block: &PreVerifiedBlock) -> Result<ClosedBlock, ()> {
		let engine = self.engine.deref().deref();
		let header = &block.header;

		// Verify Block Family
		let verify_family_result = verify_block_family(&header, &block.bytes, engine, self.chain.read().unwrap().deref());
		if let Err(e) = verify_family_result {
			warn!(target: "client", "Stage 3 block verification failed for #{} ({})\nError: {:?}", header.number(), header.hash(), e);
			return Err(());
		};

		// Check if Parent is in chain
		let chain_has_parent = self.chain.read().unwrap().block_header(&header.parent_hash);
		if let None = chain_has_parent {
			warn!(target: "client", "Block import failed for #{} ({}): Parent not found ({}) ", header.number(), header.hash(), header.parent_hash);
			return Err(());
		};

		// Enact Verified Block
		let parent = chain_has_parent.unwrap();
		let last_hashes = self.build_last_hashes(header);
		let db = self.state_db.lock().unwrap().clone();

		let enact_result = enact_verified(&block, engine, db, &parent, last_hashes);
		if let Err(e) = enact_result {
			warn!(target: "client", "Block import failed for #{} ({})\nError: {:?}", header.number(), header.hash(), e);
			return Err(());
		};

		// Final Verification
		let closed_block = enact_result.unwrap();
		if let Err(e) = verify_block_final(&header, closed_block.block().header()) {
			warn!(target: "client", "Stage 4 block verification failed for #{} ({})\nError: {:?}", header.number(), header.hash(), e);
			return Err(());
		}

		Ok(closed_block)
	}

	/// This is triggered by a message coming from a block queue when the block is ready for insertion
	pub fn import_verified_blocks(&self, io: &IoChannel<NetSyncMessage>) -> usize {
		let max_blocks_to_import = 128;

		let mut good_blocks = Vec::with_capacity(max_blocks_to_import);
		let mut bad_blocks = HashSet::new();

		let _import_lock = self.import_lock.lock();
		let blocks = self.block_queue.write().unwrap().drain(max_blocks_to_import);

		for block in blocks {
			let header = &block.header;

			if bad_blocks.contains(&header.parent_hash) {
				bad_blocks.insert(header.hash());
				continue;
			}

			let closed_block = self.check_and_close_block(&block);
			if let Err(_) = closed_block {
				bad_blocks.insert(header.hash());
				break;
			}

			// Insert block
			let closed_block = closed_block.unwrap();
			self.chain.write().unwrap().insert_block(&block.bytes); //TODO: err here?
			good_blocks.push(header.hash());

			let ancient = if header.number() >= HISTORY {
				let n = header.number() - HISTORY;
				let chain = self.chain.read().unwrap();
				Some((n, chain.block_hash(n).unwrap()))
			} else {
				None
			};

			// Commit results
			closed_block.drain()
				.commit(header.number(), &header.hash(), ancient)
				.expect("State DB commit failed.");

<<<<<<< HEAD
=======
			self.chain.write().unwrap().insert_block(&block.bytes, result.block().receipts().clone()); //TODO: err here?
			let ancient = if header.number() >= HISTORY { Some(header.number() - HISTORY) } else { None };
			match result.drain().commit(header.number(), &header.hash(), ancient.map(|n|(n, self.chain.read().unwrap().block_hash(n).unwrap()))) {
				Ok(_) => (),
				Err(e) => {
					warn!(target: "client", "State DB commit failed: {:?}", e);
					break;
				}
			}
>>>>>>> a51ba5ca
			self.report.write().unwrap().accrue_block(&block);
			trace!(target: "client", "Imported #{} ({})", header.number(), header.hash());
		}

		let imported = good_blocks.len();
		let bad_blocks = bad_blocks.into_iter().collect::<Vec<H256>>();

		{
			let mut block_queue = self.block_queue.write().unwrap();
			block_queue.mark_as_bad(&bad_blocks);
			block_queue.mark_as_good(&good_blocks);
		}

		{
			let block_queue = self.block_queue.read().unwrap();
			if !good_blocks.is_empty() && block_queue.queue_info().is_empty() {
				io.send(NetworkIoMessage::User(SyncMessage::NewChainBlocks {
					good: good_blocks,
					bad: bad_blocks,
				})).unwrap();
			}
		}

		imported
	}

	/// Get a copy of the best block's state.
	pub fn state(&self) -> State {
		State::from_existing(self.state_db.lock().unwrap().clone(), HeaderView::new(&self.best_block_header()).state_root(), self.engine.account_start_nonce())
	}

	/// Get info on the cache.
	pub fn cache_info(&self) -> CacheSize {
		self.chain.read().unwrap().cache_size()
	}

	/// Get the report.
	pub fn report(&self) -> ClientReport {
		self.report.read().unwrap().clone()
	}

	/// Tick the client.
	pub fn tick(&self) {
		self.chain.read().unwrap().collect_garbage();
	}

	/// Set up the cache behaviour.
	pub fn configure_cache(&self, pref_cache_size: usize, max_cache_size: usize) {
		self.chain.write().unwrap().configure_cache(pref_cache_size, max_cache_size);
	}

	fn block_hash(chain: &BlockChain, id: BlockId) -> Option<H256> {
		match id {
			BlockId::Hash(hash) => Some(hash),
			BlockId::Number(number) => chain.block_hash(number),
			BlockId::Earliest => chain.block_hash(0),
			BlockId::Latest => Some(chain.best_block_hash())
		}
	}

	fn block_number(&self, id: BlockId) -> Option<BlockNumber> {
		match id {
			BlockId::Number(number) => Some(number),
			BlockId::Hash(ref hash) => self.chain.read().unwrap().block_number(hash),
			BlockId::Earliest => Some(0),
			BlockId::Latest => Some(self.chain.read().unwrap().best_block_number())
		}
	}
}

impl BlockChainClient for Client {
	fn block_header(&self, id: BlockId) -> Option<Bytes> {
		let chain = self.chain.read().unwrap();
		Self::block_hash(&chain, id).and_then(|hash| chain.block(&hash).map(|bytes| BlockView::new(&bytes).rlp().at(0).as_raw().to_vec()))
	}

	fn block_body(&self, id: BlockId) -> Option<Bytes> {
		let chain = self.chain.read().unwrap();
		Self::block_hash(&chain, id).and_then(|hash| {
			chain.block(&hash).map(|bytes| {
				let rlp = Rlp::new(&bytes);
				let mut body = RlpStream::new_list(2);
				body.append_raw(rlp.at(1).as_raw(), 1);
				body.append_raw(rlp.at(2).as_raw(), 1);
				body.out()
			})
		})
	}

	fn block(&self, id: BlockId) -> Option<Bytes> {
		let chain = self.chain.read().unwrap();
		Self::block_hash(&chain, id).and_then(|hash| {
			chain.block(&hash)
		})
	}

	fn block_status(&self, id: BlockId) -> BlockStatus {
		let chain = self.chain.read().unwrap();
		match Self::block_hash(&chain, id) {
			Some(ref hash) if chain.is_known(hash) => BlockStatus::InChain,
			Some(hash) => self.block_queue.read().unwrap().block_status(&hash),
			None => BlockStatus::Unknown
		}
	}

	fn block_total_difficulty(&self, id: BlockId) -> Option<U256> {
		let chain = self.chain.read().unwrap();
		Self::block_hash(&chain, id).and_then(|hash| chain.block_details(&hash)).map(|d| d.total_difficulty)
	}

	fn code(&self, address: &Address) -> Option<Bytes> {
		self.state().code(address)
	}

	fn transaction(&self, id: TransactionId) -> Option<LocalizedTransaction> {
		let chain = self.chain.read().unwrap();
		match id {
			TransactionId::Hash(ref hash) => chain.transaction_address(hash),
			TransactionId::Location(id, index) => Self::block_hash(&chain, id).map(|hash| TransactionAddress {
				block_hash: hash,
				index: index
			})
		}.and_then(|address| chain.transaction(&address))
	}

	fn tree_route(&self, from: &H256, to: &H256) -> Option<TreeRoute> {
		self.chain.read().unwrap().tree_route(from.clone(), to.clone())
	}

	fn state_data(&self, _hash: &H256) -> Option<Bytes> {
		None
	}

	fn block_receipts(&self, _hash: &H256) -> Option<Bytes> {
		None
	}

	fn import_block(&self, bytes: Bytes) -> ImportResult {
		let header = BlockView::new(&bytes).header();
		if self.chain.read().unwrap().is_known(&header.hash()) {
			return Err(ImportError::AlreadyInChain);
		}
		if self.block_status(BlockId::Hash(header.parent_hash)) == BlockStatus::Unknown {
			return Err(ImportError::UnknownParent);
		}
		self.block_queue.write().unwrap().import_block(bytes)
	}

	fn queue_info(&self) -> BlockQueueInfo {
		self.block_queue.read().unwrap().queue_info()
	}

	fn clear_queue(&self) {
		self.block_queue.write().unwrap().clear();
	}

	fn chain_info(&self) -> BlockChainInfo {
		let chain = self.chain.read().unwrap();
		BlockChainInfo {
			total_difficulty: chain.best_block_total_difficulty(),
			pending_total_difficulty: chain.best_block_total_difficulty(),
			genesis_hash: chain.genesis_hash(),
			best_block_hash: chain.best_block_hash(),
			best_block_number: From::from(chain.best_block_number())
		}
	}

	fn blocks_with_bloom(&self, bloom: &H2048, from_block: BlockId, to_block: BlockId) -> Option<Vec<BlockNumber>> {
		match (self.block_number(from_block), self.block_number(to_block)) {
			(Some(from), Some(to)) => Some(self.chain.read().unwrap().blocks_with_bloom(bloom, from, to)),
			_ => None
		}
	}

	fn logs(&self, filter: Filter) -> Vec<LocalizedLogEntry> {
		let mut blocks = filter.bloom_possibilities().iter()
			.filter_map(|bloom| self.blocks_with_bloom(bloom, filter.from_block.clone(), filter.to_block.clone()))
			.flat_map(|m| m)
			// remove duplicate elements
			.collect::<HashSet<u64>>()
			.into_iter()
			.collect::<Vec<u64>>();

		blocks.sort();

		blocks.into_iter()
			.filter_map(|number| self.chain.read().unwrap().block_hash(number).map(|hash| (number, hash)))
			.filter_map(|(number, hash)| self.chain.read().unwrap().block_receipts(&hash).map(|r| (number, hash, r.receipts)))
			.filter_map(|(number, hash, receipts)| self.chain.read().unwrap().block(&hash).map(|ref b| (number, hash, receipts, BlockView::new(b).transaction_hashes())))
			.flat_map(|(number, hash, receipts, hashes)| {
				let mut log_index = 0;
				receipts.into_iter()
					.enumerate()
					.flat_map(|(index, receipt)| {
						log_index += receipt.logs.len();
						receipt.logs.into_iter()
							.enumerate()
							.filter(|tuple| filter.matches(&tuple.1))
						 	.map(|(i, log)| LocalizedLogEntry {
							 	entry: log,
								block_hash: hash.clone(),
								block_number: number as usize,
								transaction_hash: hashes.get(index).cloned().unwrap_or_else(H256::new),
								transaction_index: index,
								log_index: log_index + i
							})
							.collect::<Vec<LocalizedLogEntry>>()
					})
					.collect::<Vec<LocalizedLogEntry>>()
					
			})
			.collect()
	}
}

impl MayPanic for Client {
	fn on_panic<F>(&self, closure: F) where F: OnPanicListener {
		self.panic_handler.on_panic(closure);
	}
}<|MERGE_RESOLUTION|>--- conflicted
+++ resolved
@@ -308,7 +308,7 @@
 
 			// Insert block
 			let closed_block = closed_block.unwrap();
-			self.chain.write().unwrap().insert_block(&block.bytes); //TODO: err here?
+			self.chain.write().unwrap().insert_block(&block.bytes, closed_block.block().receipts().clone());
 			good_blocks.push(header.hash());
 
 			let ancient = if header.number() >= HISTORY {
@@ -324,18 +324,6 @@
 				.commit(header.number(), &header.hash(), ancient)
 				.expect("State DB commit failed.");
 
-<<<<<<< HEAD
-=======
-			self.chain.write().unwrap().insert_block(&block.bytes, result.block().receipts().clone()); //TODO: err here?
-			let ancient = if header.number() >= HISTORY { Some(header.number() - HISTORY) } else { None };
-			match result.drain().commit(header.number(), &header.hash(), ancient.map(|n|(n, self.chain.read().unwrap().block_hash(n).unwrap()))) {
-				Ok(_) => (),
-				Err(e) => {
-					warn!(target: "client", "State DB commit failed: {:?}", e);
-					break;
-				}
-			}
->>>>>>> a51ba5ca
 			self.report.write().unwrap().accrue_block(&block);
 			trace!(target: "client", "Imported #{} ({})", header.number(), header.hash());
 		}
@@ -545,7 +533,7 @@
 							.collect::<Vec<LocalizedLogEntry>>()
 					})
 					.collect::<Vec<LocalizedLogEntry>>()
-					
+
 			})
 			.collect()
 	}
