// Copyright 2015, 2016 Ethcore (UK) Ltd.
// This file is part of Parity.

// Parity is free software: you can redistribute it and/or modify
// it under the terms of the GNU General Public License as published by
// the Free Software Foundation, either version 3 of the License, or
// (at your option) any later version.

// Parity is distributed in the hope that it will be useful,
// but WITHOUT ANY WARRANTY; without even the implied warranty of
// MERCHANTABILITY or FITNESS FOR A PARTICULAR PURPOSE.  See the
// GNU General Public License for more details.

// You should have received a copy of the GNU General Public License
// along with Parity.  If not, see <http://www.gnu.org/licenses/>.

//! Test client.

use std::sync::atomic::{AtomicUsize, Ordering as AtomicOrder};
use util::*;
use transaction::{Transaction, LocalizedTransaction, SignedTransaction, Action};
use blockchain::TreeRoute;
use client::{BlockChainClient, BlockChainInfo, BlockStatus, BlockId, TransactionId, UncleId, TraceId, TraceFilter, LastHashes};
use header::{Header as BlockHeader, BlockNumber};
use filter::Filter;
use log_entry::LocalizedLogEntry;
use receipt::{Receipt, LocalizedReceipt};
use extras::BlockReceipts;
use error::{ImportResult};
use evm::Factory as EvmFactory;

use block_queue::BlockQueueInfo;
use block::{SealedBlock, ClosedBlock, LockedBlock};
use executive::Executed;
use error::{ExecutionError};
use trace::LocalizedTrace;

/// Test client.
pub struct TestBlockChainClient {
	/// Blocks.
	pub blocks: RwLock<HashMap<H256, Bytes>>,
	/// Mapping of numbers to hashes.
 	pub numbers: RwLock<HashMap<usize, H256>>,
	/// Genesis block hash.
	pub genesis_hash: H256,
	/// Last block hash.
	pub last_hash: RwLock<H256>,
	/// Difficulty.
	pub difficulty: RwLock<U256>,
	/// Balances.
	pub balances: RwLock<HashMap<Address, U256>>,
	/// Nonces.
	pub nonces: RwLock<HashMap<Address, U256>>,
	/// Storage.
	pub storage: RwLock<HashMap<(Address, H256), H256>>,
	/// Code.
	pub code: RwLock<HashMap<Address, Bytes>>,
	/// Execution result.
	pub execution_result: RwLock<Option<Executed>>,
	/// Transaction receipts.
	pub receipts: RwLock<HashMap<TransactionId, LocalizedReceipt>>,
	/// Block queue size.
	pub queue_size: AtomicUsize,
}

#[derive(Clone)]
/// Used for generating test client blocks.
pub enum EachBlockWith {
	/// Plain block.
	Nothing,
	/// Block with an uncle.
	Uncle,
	/// Block with a transaction.
	Transaction,
	/// Block with an uncle and transaction.
	UncleAndTransaction
}

impl Default for TestBlockChainClient {
	fn default() -> Self {
		TestBlockChainClient::new()
	}
}

impl TestBlockChainClient {
	/// Creates new test client.
	pub fn new() -> Self {

		let mut client = TestBlockChainClient {
			blocks: RwLock::new(HashMap::new()),
			numbers: RwLock::new(HashMap::new()),
			genesis_hash: H256::new(),
			last_hash: RwLock::new(H256::new()),
			difficulty: RwLock::new(From::from(0)),
			balances: RwLock::new(HashMap::new()),
			nonces: RwLock::new(HashMap::new()),
			storage: RwLock::new(HashMap::new()),
			code: RwLock::new(HashMap::new()),
			execution_result: RwLock::new(None),
			receipts: RwLock::new(HashMap::new()),
			queue_size: AtomicUsize::new(0),
		};
		client.add_blocks(1, EachBlockWith::Nothing); // add genesis block
		client.genesis_hash = client.last_hash.read().unwrap().clone();
		client
	}

	/// Set the transaction receipt result
	pub fn set_transaction_receipt(&self, id: TransactionId, receipt: LocalizedReceipt) {
		self.receipts.write().unwrap().insert(id, receipt);
	}

	/// Set the execution result.
	pub fn set_execution_result(&self, result: Executed) {
		*self.execution_result.write().unwrap() = Some(result);
	}

	/// Set the balance of account `address` to `balance`.
	pub fn set_balance(&self, address: Address, balance: U256) {
		self.balances.write().unwrap().insert(address, balance);
	}

	/// Set nonce of account `address` to `nonce`.
	pub fn set_nonce(&self, address: Address, nonce: U256) {
		self.nonces.write().unwrap().insert(address, nonce);
	}

	/// Set `code` at `address`.
	pub fn set_code(&self, address: Address, code: Bytes) {
		self.code.write().unwrap().insert(address, code);
	}

	/// Set storage `position` to `value` for account `address`.
	pub fn set_storage(&self, address: Address, position: H256, value: H256) {
		self.storage.write().unwrap().insert((address, position), value);
	}

	/// Set block queue size for testing
	pub fn set_queue_size(&self, size: usize) {
		self.queue_size.store(size, AtomicOrder::Relaxed);
	}

	/// Add blocks to test client.
	pub fn add_blocks(&self, count: usize, with: EachBlockWith) {
		let len = self.numbers.read().unwrap().len();
		for n in len..(len + count) {
			let mut header = BlockHeader::new();
			header.difficulty = From::from(n);
			header.parent_hash = self.last_hash.read().unwrap().clone();
			header.number = n as BlockNumber;
			header.gas_limit = U256::from(1_000_000);
			let uncles = match with {
				EachBlockWith::Uncle | EachBlockWith::UncleAndTransaction => {
					let mut uncles = RlpStream::new_list(1);
					let mut uncle_header = BlockHeader::new();
					uncle_header.difficulty = From::from(n);
					uncle_header.parent_hash = self.last_hash.read().unwrap().clone();
					uncle_header.number = n as BlockNumber;
					uncles.append(&uncle_header);
					header.uncles_hash = uncles.as_raw().sha3();
					uncles
				},
				_ => RlpStream::new_list(0)
			};
			let txs = match with {
				EachBlockWith::Transaction | EachBlockWith::UncleAndTransaction => {
					let mut txs = RlpStream::new_list(1);
					let keypair = KeyPair::create().unwrap();
					// Update nonces value
					self.nonces.write().unwrap().insert(keypair.address(), U256::one());
					let tx = Transaction {
						action: Action::Create,
						value: U256::from(100),
						data: "3331600055".from_hex().unwrap(),
						gas: U256::from(100_000),
						gas_price: U256::one(),
						nonce: U256::zero()
					};
					let signed_tx = tx.sign(&keypair.secret());
					txs.append(&signed_tx);
					txs.out()
				},
				_ => rlp::NULL_RLP.to_vec()
			};

			let mut rlp = RlpStream::new_list(3);
			rlp.append(&header);
			rlp.append_raw(&txs, 1);
			rlp.append_raw(uncles.as_raw(), 1);
			self.import_block(rlp.as_raw().to_vec()).unwrap();
		}
	}

	/// TODO:
	pub fn corrupt_block(&mut self, n: BlockNumber) {
		let hash = self.block_hash(BlockId::Number(n)).unwrap();
		let mut header: BlockHeader = decode(&self.block_header(BlockId::Number(n)).unwrap());
		header.parent_hash = H256::new();
		let mut rlp = RlpStream::new_list(3);
		rlp.append(&header);
		rlp.append_raw(&rlp::NULL_RLP, 1);
		rlp.append_raw(&rlp::NULL_RLP, 1);
		self.blocks.write().unwrap().insert(hash, rlp.out());
	}

	/// TODO:
	pub fn block_hash_delta_minus(&mut self, delta: usize) -> H256 {
		let blocks_read = self.numbers.read().unwrap();
		let index = blocks_read.len() - delta;
		blocks_read[&index].clone()
	}

	fn block_hash(&self, id: BlockId) -> Option<H256> {
		match id {
			BlockId::Hash(hash) => Some(hash),
			BlockId::Number(n) => self.numbers.read().unwrap().get(&(n as usize)).cloned(),
			BlockId::Earliest => self.numbers.read().unwrap().get(&0).cloned(),
			BlockId::Latest => self.numbers.read().unwrap().get(&(self.numbers.read().unwrap().len() - 1)).cloned()
		}
	}
}

impl BlockChainClient for TestBlockChainClient {
	fn call(&self, _t: &SignedTransaction) -> Result<Executed, ExecutionError> {
		Ok(self.execution_result.read().unwrap().clone().unwrap())
	}

	fn block_total_difficulty(&self, _id: BlockId) -> Option<U256> {
		Some(U256::zero())
	}

	fn block_hash(&self, _id: BlockId) -> Option<H256> {
		unimplemented!();
	}

	fn nonce(&self, address: &Address) -> U256 {
		self.nonces.read().unwrap().get(address).cloned().unwrap_or_else(U256::zero)
	}

	fn code(&self, address: &Address) -> Option<Bytes> {
		self.code.read().unwrap().get(address).cloned()
	}

	fn balance(&self, address: &Address) -> U256 {
		self.balances.read().unwrap().get(address).cloned().unwrap_or_else(U256::zero)
	}

	fn storage_at(&self, address: &Address, position: &H256) -> H256 {
		self.storage.read().unwrap().get(&(address.clone(), position.clone())).cloned().unwrap_or_else(H256::new)
	}

	fn transaction(&self, _id: TransactionId) -> Option<LocalizedTransaction> {
		unimplemented!();
	}

	fn uncle(&self, _id: UncleId) -> Option<BlockHeader> {
		unimplemented!();
	}

	fn transaction_receipt(&self, id: TransactionId) -> Option<LocalizedReceipt> {
		self.receipts.read().unwrap().get(&id).cloned()
	}

	fn blocks_with_bloom(&self, _bloom: &H2048, _from_block: BlockId, _to_block: BlockId) -> Option<Vec<BlockNumber>> {
		unimplemented!();
	}

	fn logs(&self, _filter: Filter) -> Vec<LocalizedLogEntry> {
		unimplemented!();
	}

	fn last_hashes(&self) -> LastHashes {
		unimplemented!();
	}

	fn prepare_sealing(&self, _author: Address, _gas_floor_target: U256, _extra_data: Bytes, _transactions: Vec<SignedTransaction>) -> (Option<ClosedBlock>, HashSet<H256>) {
		(None, HashSet::new())
	}

	fn try_seal(&self, block: LockedBlock, _seal: Vec<Bytes>) -> Result<SealedBlock, LockedBlock> {
		Err(block)
	}

	fn block_header(&self, id: BlockId) -> Option<Bytes> {
		self.block_hash(id).and_then(|hash| self.blocks.read().unwrap().get(&hash).map(|r| Rlp::new(r).at(0).as_raw().to_vec()))
	}

	fn block_body(&self, id: BlockId) -> Option<Bytes> {
		self.block_hash(id).and_then(|hash| self.blocks.read().unwrap().get(&hash).map(|r| {
			let mut stream = RlpStream::new_list(2);
			stream.append_raw(Rlp::new(&r).at(1).as_raw(), 1);
			stream.append_raw(Rlp::new(&r).at(2).as_raw(), 1);
			stream.out()
		}))
	}

	fn block(&self, id: BlockId) -> Option<Bytes> {
		self.block_hash(id).and_then(|hash| self.blocks.read().unwrap().get(&hash).cloned())
	}

	fn block_status(&self, id: BlockId) -> BlockStatus {
		match id {
			BlockId::Number(number) if (number as usize) < self.blocks.read().unwrap().len() => BlockStatus::InChain,
			BlockId::Hash(ref hash) if self.blocks.read().unwrap().get(hash).is_some() => BlockStatus::InChain,
			_ => BlockStatus::Unknown
		}
	}

	// works only if blocks are one after another 1 -> 2 -> 3
	fn tree_route(&self, from: &H256, to: &H256) -> Option<TreeRoute> {
		Some(TreeRoute {
			ancestor: H256::new(),
			index: 0,
			blocks: {
				let numbers_read = self.numbers.read().unwrap();
				let mut adding = false;

				let mut blocks = Vec::new();
				for (_, hash) in numbers_read.iter().sort_by(|tuple1, tuple2| tuple1.0.cmp(tuple2.0)) {
					if hash == to {
						if adding {
							blocks.push(hash.clone());
						}
						adding = false;
						break;
					}
					if hash == from {
						adding = true;
					}
					if adding {
						blocks.push(hash.clone());
					}
				}
				if adding { Vec::new() } else { blocks }
			}
		})
	}

	// TODO: returns just hashes instead of node state rlp(?)
	fn state_data(&self, hash: &H256) -> Option<Bytes> {
		// starts with 'f' ?
		if *hash > H256::from("f000000000000000000000000000000000000000000000000000000000000000") {
			let mut rlp = RlpStream::new();
			rlp.append(&hash.clone());
			return Some(rlp.out());
		}
		None
	}

	fn block_receipts(&self, hash: &H256) -> Option<Bytes> {
		// starts with 'f' ?
		if *hash > H256::from("f000000000000000000000000000000000000000000000000000000000000000") {
			let receipt = BlockReceipts::new(vec![Receipt::new(
				H256::zero(),
				U256::zero(),
				vec![])]);
			let mut rlp = RlpStream::new();
			rlp.append(&receipt);
			return Some(rlp.out());
		}
		None
	}

	fn import_block(&self, b: Bytes) -> ImportResult {
		let header = Rlp::new(&b).val_at::<BlockHeader>(0);
		let h = header.hash();
		let number: usize = header.number as usize;
		if number > self.blocks.read().unwrap().len() {
			panic!("Unexpected block number. Expected {}, got {}", self.blocks.read().unwrap().len(), number);
		}
		if number > 0 {
			match self.blocks.read().unwrap().get(&header.parent_hash) {
				Some(parent) => {
					let parent = Rlp::new(parent).val_at::<BlockHeader>(0);
					if parent.number != (header.number - 1) {
						panic!("Unexpected block parent");
					}
				},
				None => {
					panic!("Unknown block parent {:?} for block {}", header.parent_hash, number);
				}
			}
		}
		let len = self.numbers.read().unwrap().len();
		if number == len {
			{
				let mut difficulty = self.difficulty.write().unwrap();
				*difficulty.deref_mut() = *difficulty.deref() + header.difficulty;
			}
			mem::replace(self.last_hash.write().unwrap().deref_mut(), h.clone());
			self.blocks.write().unwrap().insert(h.clone(), b);
			self.numbers.write().unwrap().insert(number, h.clone());
			let mut parent_hash = header.parent_hash;
			if number > 0 {
				let mut n = number - 1;
				while n > 0 && self.numbers.read().unwrap()[&n] != parent_hash {
					*self.numbers.write().unwrap().get_mut(&n).unwrap() = parent_hash.clone();
					n -= 1;
					parent_hash = Rlp::new(&self.blocks.read().unwrap()[&parent_hash]).val_at::<BlockHeader>(0).parent_hash;
				}
			}
		}
		else {
			self.blocks.write().unwrap().insert(h.clone(), b.to_vec());
		}
		Ok(h)
	}

	fn queue_info(&self) -> BlockQueueInfo {
		BlockQueueInfo {
			verified_queue_size: self.queue_size.load(AtomicOrder::Relaxed),
			unverified_queue_size: 0,
			verifying_queue_size: 0,
			max_queue_size: 0,
			max_mem_use: 0,
			mem_used: 0,
		}
	}

	fn clear_queue(&self) {
	}

	fn chain_info(&self) -> BlockChainInfo {
		BlockChainInfo {
			total_difficulty: *self.difficulty.read().unwrap(),
			pending_total_difficulty: *self.difficulty.read().unwrap(),
			genesis_hash: self.genesis_hash.clone(),
			best_block_hash: self.last_hash.read().unwrap().clone(),
			best_block_number: self.blocks.read().unwrap().len() as BlockNumber - 1,
		}
	}

<<<<<<< HEAD
=======
	fn engine(&self) -> &Engine {
		unimplemented!();
	}

	fn vm_factory(&self) -> &EvmFactory {
		unimplemented!();
	}

>>>>>>> 6cff5805
	fn filter_traces(&self, _filter: TraceFilter) -> Option<Vec<LocalizedTrace>> {
		unimplemented!();
	}

	fn trace(&self, _trace: TraceId) -> Option<LocalizedTrace> {
		unimplemented!();
	}

	fn transaction_traces(&self, _trace: TransactionId) -> Option<Vec<LocalizedTrace>> {
		unimplemented!();
	}

	fn block_traces(&self, _trace: BlockId) -> Option<Vec<LocalizedTrace>> {
		unimplemented!();
	}
}<|MERGE_RESOLUTION|>--- conflicted
+++ resolved
@@ -430,17 +430,10 @@
 		}
 	}
 
-<<<<<<< HEAD
-=======
-	fn engine(&self) -> &Engine {
-		unimplemented!();
-	}
-
 	fn vm_factory(&self) -> &EvmFactory {
 		unimplemented!();
 	}
 
->>>>>>> 6cff5805
 	fn filter_traces(&self, _filter: TraceFilter) -> Option<Vec<LocalizedTrace>> {
 		unimplemented!();
 	}
