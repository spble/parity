// Copyright 2015, 2016 Ethcore (UK) Ltd.
// This file is part of Parity.

// Parity is free software: you can redistribute it and/or modify
// it under the terms of the GNU General Public License as published by
// the Free Software Foundation, either version 3 of the License, or
// (at your option) any later version.

// Parity is distributed in the hope that it will be useful,
// but WITHOUT ANY WARRANTY; without even the implied warranty of
// MERCHANTABILITY or FITNESS FOR A PARTICULAR PURPOSE.  See the
// GNU General Public License for more details.

// You should have received a copy of the GNU General Public License
// along with Parity.  If not, see <http://www.gnu.org/licenses/>.

//! Blockchain database.

use std::sync::atomic::{AtomicUsize, Ordering as AtomicOrder};
use bloomchain as bc;
use util::*;
use header::*;
use super::extras::*;
use transaction::*;
use views::*;
use receipt::Receipt;
use blooms::{Bloom, BloomGroup};
use blockchain::block_info::{BlockInfo, BlockLocation, BranchBecomingCanonChainData};
use blockchain::best_block::BestBlock;
use types::tree_route::TreeRoute;
use blockchain::update::ExtrasUpdate;
use blockchain::{CacheSize, ImportRoute, Config};
use db::{Writable, Readable, CacheUpdatePolicy, Key};

const LOG_BLOOMS_LEVELS: usize = 3;
const LOG_BLOOMS_ELEMENTS_PER_INDEX: usize = 16;

/// Interface for querying blocks by hash and by number.
pub trait BlockProvider {
	/// Returns true if the given block is known
	/// (though not necessarily a part of the canon chain).
	fn is_known(&self, hash: &H256) -> bool;

	/// Get raw block data
	fn block(&self, hash: &H256) -> Option<Bytes>;

	/// Get the familial details concerning a block.
	fn block_details(&self, hash: &H256) -> Option<BlockDetails>;

	/// Get the hash of given block's number.
	fn block_hash(&self, index: BlockNumber) -> Option<H256>;

	/// Get the address of transaction with given hash.
	fn transaction_address(&self, hash: &H256) -> Option<TransactionAddress>;

	/// Get receipts of block with given hash.
	fn block_receipts(&self, hash: &H256) -> Option<BlockReceipts>;

	/// Get the partial-header of a block.
	fn block_header(&self, hash: &H256) -> Option<Header> {
		self.block(hash).map(|bytes| BlockView::new(&bytes).header())
	}

	/// Get a list of uncles for a given block.
	/// Returns None if block does not exist.
	fn uncles(&self, hash: &H256) -> Option<Vec<Header>> {
		self.block(hash).map(|bytes| BlockView::new(&bytes).uncles())
	}

	/// Get a list of uncle hashes for a given block.
	/// Returns None if block does not exist.
	fn uncle_hashes(&self, hash: &H256) -> Option<Vec<H256>> {
		self.block(hash).map(|bytes| BlockView::new(&bytes).uncle_hashes())
	}

	/// Get the number of given block's hash.
	fn block_number(&self, hash: &H256) -> Option<BlockNumber> {
		self.block(hash).map(|bytes| BlockView::new(&bytes).header_view().number())
	}

	/// Get transaction with given transaction hash.
	fn transaction(&self, address: &TransactionAddress) -> Option<LocalizedTransaction> {
		self.block(&address.block_hash).and_then(|bytes| BlockView::new(&bytes).localized_transaction_at(address.index))
	}

	/// Get transaction receipt.
	fn transaction_receipt(&self, address: &TransactionAddress) -> Option<Receipt> {
		self.block_receipts(&address.block_hash).and_then(|br| br.receipts.into_iter().nth(address.index))
	}

	/// Get a list of transactions for a given block.
	/// Returns None if block does not exist.
	fn transactions(&self, hash: &H256) -> Option<Vec<LocalizedTransaction>> {
		self.block(hash).map(|bytes| BlockView::new(&bytes).localized_transactions())
	}

	/// Returns reference to genesis hash.
	fn genesis_hash(&self) -> H256 {
		self.block_hash(0).expect("Genesis hash should always exist")
	}

	/// Returns the header of the genesis block.
	fn genesis_header(&self) -> Header {
		self.block_header(&self.genesis_hash()).unwrap()
	}

	/// Returns numbers of blocks containing given bloom.
	fn blocks_with_bloom(&self, bloom: &H2048, from_block: BlockNumber, to_block: BlockNumber) -> Vec<BlockNumber>;
}

#[derive(Debug, Hash, Eq, PartialEq, Clone)]
enum CacheID {
	Block(H256),
	BlockDetails(H256),
	BlockHashes(BlockNumber),
	TransactionAddresses(H256),
	BlocksBlooms(LogGroupPosition),
	BlockReceipts(H256),
}

struct CacheManager {
	cache_usage: VecDeque<HashSet<CacheID>>,
	in_use: HashSet<CacheID>,
}

impl bc::group::BloomGroupDatabase for BlockChain {
	fn blooms_at(&self, position: &bc::group::GroupPosition) -> Option<bc::group::BloomGroup> {
		let position = LogGroupPosition::from(position.clone());
		self.note_used(CacheID::BlocksBlooms(position.clone()));
		self.extras_db.read_with_cache(&self.blocks_blooms, &position).map(Into::into)
	}
}

/// Structure providing fast access to blockchain data.
///
/// **Does not do input data verification.**
pub struct BlockChain {
	// All locks must be captured in the order declared here.
	pref_cache_size: AtomicUsize,
	max_cache_size: AtomicUsize,
	blooms_config: bc::Config,

	best_block: RwLock<BestBlock>,

	// block cache
	blocks: RwLock<HashMap<H256, Bytes>>,

	// extra caches
	block_details: RwLock<HashMap<H256, BlockDetails>>,
	block_hashes: RwLock<HashMap<BlockNumber, H256>>,
	transaction_addresses: RwLock<HashMap<H256, TransactionAddress>>,
	blocks_blooms: RwLock<HashMap<LogGroupPosition, BloomGroup>>,
	block_receipts: RwLock<HashMap<H256, BlockReceipts>>,

	extras_db: Database,
	blocks_db: Database,

	cache_man: RwLock<CacheManager>,

	insert_lock: Mutex<()>
}

impl BlockProvider for BlockChain {
	/// Returns true if the given block is known
	/// (though not necessarily a part of the canon chain).
	fn is_known(&self, hash: &H256) -> bool {
		self.extras_db.exists_with_cache(&self.block_details, hash)
	}

	/// Get raw block data
	fn block(&self, hash: &H256) -> Option<Bytes> {
		{
			let read = self.blocks.read();
			if let Some(v) = read.get(hash) {
				return Some(v.clone());
			}
		}

		let opt = self.blocks_db.get(hash)
			.expect("Low level database error. Some issue with disk?");

		self.note_used(CacheID::Block(hash.clone()));

		match opt {
			Some(b) => {
				let bytes: Bytes = b.to_vec();
				let mut write = self.blocks.write();
				write.insert(hash.clone(), bytes.clone());
				Some(bytes)
			},
			None => None
		}
	}

	/// Get the familial details concerning a block.
	fn block_details(&self, hash: &H256) -> Option<BlockDetails> {
		self.note_used(CacheID::BlockDetails(hash.clone()));
		self.extras_db.read_with_cache(&self.block_details, hash)
	}

	/// Get the hash of given block's number.
	fn block_hash(&self, index: BlockNumber) -> Option<H256> {
		self.note_used(CacheID::BlockHashes(index));
		self.extras_db.read_with_cache(&self.block_hashes, &index)
	}

	/// Get the address of transaction with given hash.
	fn transaction_address(&self, hash: &H256) -> Option<TransactionAddress> {
		self.note_used(CacheID::TransactionAddresses(hash.clone()));
		self.extras_db.read_with_cache(&self.transaction_addresses, hash)
	}

	/// Get receipts of block with given hash.
	fn block_receipts(&self, hash: &H256) -> Option<BlockReceipts> {
		self.note_used(CacheID::BlockReceipts(hash.clone()));
		self.extras_db.read_with_cache(&self.block_receipts, hash)
	}

	/// Returns numbers of blocks containing given bloom.
	fn blocks_with_bloom(&self, bloom: &H2048, from_block: BlockNumber, to_block: BlockNumber) -> Vec<BlockNumber> {
		let range = from_block as bc::Number..to_block as bc::Number;
		let chain = bc::group::BloomGroupChain::new(self.blooms_config, self);
		chain.with_bloom(&range, &Bloom::from(bloom.clone()).into())
			.into_iter()
			.map(|b| b as BlockNumber)
			.collect()
	}
}

const COLLECTION_QUEUE_SIZE: usize = 8;

pub struct AncestryIter<'a> {
	current: H256,
	chain: &'a BlockChain,
}

impl<'a> Iterator for AncestryIter<'a> {
	type Item = H256;
	fn next(&mut self) -> Option<H256> {
		if self.current.is_zero() {
			Option::None
		} else {
			let mut n = self.chain.block_details(&self.current).unwrap().parent;
			mem::swap(&mut self.current, &mut n);
			Some(n)
		}
	}
}

impl BlockChain {
	/// Create new instance of blockchain from given Genesis
	pub fn new(config: Config, genesis: &[u8], path: &Path) -> BlockChain {
		// open extras db
		let mut extras_path = path.to_path_buf();
		extras_path.push("extras");
		let extras_db = match config.db_cache_size {
			None => Database::open_default(extras_path.to_str().unwrap()).unwrap(),
			Some(cache_size) => Database::open(
				&DatabaseConfig::with_cache(cache_size/2),
				extras_path.to_str().unwrap()).unwrap(),
		};

		// open blocks db
		let mut blocks_path = path.to_path_buf();
		blocks_path.push("blocks");
		let blocks_db = match config.db_cache_size {
			None => Database::open_default(blocks_path.to_str().unwrap()).unwrap(),
			Some(cache_size) => Database::open(
				&DatabaseConfig::with_cache(cache_size/2),
				blocks_path.to_str().unwrap()).unwrap(),
		};

		let mut cache_man = CacheManager{cache_usage: VecDeque::new(), in_use: HashSet::new()};
		(0..COLLECTION_QUEUE_SIZE).foreach(|_| cache_man.cache_usage.push_back(HashSet::new()));

		let bc = BlockChain {
			pref_cache_size: AtomicUsize::new(config.pref_cache_size),
			max_cache_size: AtomicUsize::new(config.max_cache_size),
			blooms_config: bc::Config {
				levels: LOG_BLOOMS_LEVELS,
				elements_per_index: LOG_BLOOMS_ELEMENTS_PER_INDEX,
			},
			best_block: RwLock::new(BestBlock::default()),
			blocks: RwLock::new(HashMap::new()),
			block_details: RwLock::new(HashMap::new()),
			block_hashes: RwLock::new(HashMap::new()),
			transaction_addresses: RwLock::new(HashMap::new()),
			blocks_blooms: RwLock::new(HashMap::new()),
			block_receipts: RwLock::new(HashMap::new()),
			extras_db: extras_db,
			blocks_db: blocks_db,
			cache_man: RwLock::new(cache_man),
			insert_lock: Mutex::new(()),
		};

		// load best block
		let best_block_hash = match bc.extras_db.get(b"best").unwrap() {
			Some(best) => {
				let mut new_best = H256::from_slice(&best);
				while !bc.blocks_db.get(&new_best).unwrap().is_some() {
					match bc.rewind() {
						Some(h) => {
							new_best = h;
						}
						None => {
							warn!("Can't rewind blockchain");
							break;
						}
					}
					info!("Restored mismatched best block. Was: {}, new: {}", H256::from_slice(&best).hex(), new_best.hex());
				}
				new_best
			}
			None => {
				// best block does not exist
				// we need to insert genesis into the cache
				let block = BlockView::new(genesis);
				let header = block.header_view();
				let hash = block.sha3();

				let details = BlockDetails {
					number: header.number(),
					total_difficulty: header.difficulty(),
					parent: header.parent_hash(),
					children: vec![]
				};

				bc.blocks_db.put(&hash, genesis).unwrap();

				let batch = DBTransaction::new();
				batch.write(&hash, &details);
				batch.write(&header.number(), &hash);
				batch.put(b"best", &hash).unwrap();
				bc.extras_db.write(batch).unwrap();

				hash
			}
		};

		{
			let mut best_block = bc.best_block.write();
			best_block.number = bc.block_number(&best_block_hash).unwrap();
			best_block.total_difficulty = bc.block_details(&best_block_hash).unwrap().total_difficulty;
			best_block.hash = best_block_hash;
		}

		bc
	}

	/// Returns true if the given parent block has given child
	/// (though not necessarily a part of the canon chain).
	fn is_known_child(&self, parent: &H256, hash: &H256) -> bool {
		self.extras_db.read_with_cache(&self.block_details, parent).map_or(false, |d| d.children.contains(hash))
	}

	/// Rewind to a previous block
	pub fn rewind(&self) -> Option<H256> {
		let batch = DBTransaction::new();
		// track back to the best block we have in the blocks database
		if let Some(best_block_hash) = self.extras_db.get(b"best").unwrap() {
			let best_block_hash = H256::from_slice(&best_block_hash);
			if best_block_hash == self.genesis_hash() {
				return None;
			}
			if let Some(extras) = self.extras_db.read(&best_block_hash) as Option<BlockDetails> {
				type DetailsKey = Key<BlockDetails, Target=H264>;
				batch.delete(&(DetailsKey::key(&best_block_hash))).unwrap();
				let hash = extras.parent;
				let range = extras.number as bc::Number .. extras.number as bc::Number;
				let chain = bc::group::BloomGroupChain::new(self.blooms_config, self);
				let changes = chain.replace(&range, vec![]);
				for (k, v) in changes.into_iter() {
					batch.write(&LogGroupPosition::from(k), &BloomGroup::from(v));
				}
				batch.put(b"best", &hash).unwrap();
				let mut best_block = self.best_block.write();
				best_block.number = extras.number - 1;
				best_block.total_difficulty = self.block_details(&hash).unwrap().total_difficulty;
				best_block.hash = hash;
				// update parent extras
				if let Some(mut details) = self.extras_db.read(&hash) as Option<BlockDetails> {
					details.children.clear();
					batch.write(&hash, &details);
				}
				self.extras_db.write(batch).unwrap();
				self.block_details.write().clear();
				self.block_hashes.write().clear();
				self.blocks.write().clear();
				self.block_receipts.write().clear();
				return Some(hash);
			}
		}
		return None;
	}

	/// Set the cache configuration.
	pub fn configure_cache(&self, pref_cache_size: usize, max_cache_size: usize) {
		self.pref_cache_size.store(pref_cache_size, AtomicOrder::Relaxed);
		self.max_cache_size.store(max_cache_size, AtomicOrder::Relaxed);
	}

	/// Returns a tree route between `from` and `to`, which is a tuple of:
	///
	/// - a vector of hashes of all blocks, ordered from `from` to `to`.
	///
	/// - common ancestor of these blocks.
	///
	/// - an index where best common ancestor would be
	///
	/// 1.) from newer to older
	///
	/// - bc: `A1 -> A2 -> A3 -> A4 -> A5`
	/// - from: A5, to: A4
	/// - route:
	///
	///   ```json
	///   { blocks: [A5], ancestor: A4, index: 1 }
	///   ```
	///
	/// 2.) from older to newer
	///
	/// - bc: `A1 -> A2 -> A3 -> A4 -> A5`
	/// - from: A3, to: A4
	/// - route:
	///
	///   ```json
	///   { blocks: [A4], ancestor: A3, index: 0 }
	///   ```
	///
	/// 3.) fork:
	///
	/// - bc:
	///
	///   ```text
	///   A1 -> A2 -> A3 -> A4
	///              -> B3 -> B4
	///   ```
	/// - from: B4, to: A4
	/// - route:
	///
	///   ```json
	///   { blocks: [B4, B3, A3, A4], ancestor: A2, index: 2 }
	///   ```
	pub fn tree_route(&self, from: H256, to: H256) -> TreeRoute {
		let mut from_branch = vec![];
		let mut to_branch = vec![];

		let mut from_details = self.block_details(&from).expect(&format!("0. Expected to find details for block {:?}", from));
		let mut to_details = self.block_details(&to).expect(&format!("1. Expected to find details for block {:?}", to));
		let mut current_from = from;
		let mut current_to = to;

		// reset from && to to the same level
		while from_details.number > to_details.number {
			from_branch.push(current_from);
			current_from = from_details.parent.clone();
			from_details = self.block_details(&from_details.parent).expect(&format!("2. Expected to find details for block {:?}", from_details.parent));
		}

		while to_details.number > from_details.number {
			to_branch.push(current_to);
			current_to = to_details.parent.clone();
			to_details = self.block_details(&to_details.parent).expect(&format!("3. Expected to find details for block {:?}", to_details.parent));
		}

		assert_eq!(from_details.number, to_details.number);

		// move to shared parent
		while current_from != current_to {
			from_branch.push(current_from);
			current_from = from_details.parent.clone();
			from_details = self.block_details(&from_details.parent).expect(&format!("4. Expected to find details for block {:?}", from_details.parent));

			to_branch.push(current_to);
			current_to = to_details.parent.clone();
			to_details = self.block_details(&to_details.parent).expect(&format!("5. Expected to find details for block {:?}", from_details.parent));
		}

		let index = from_branch.len();

		from_branch.extend(to_branch.into_iter().rev());

		TreeRoute {
			blocks: from_branch,
			ancestor: current_from,
			index: index
		}
	}

	/// Inserts a verified, known block from the canonical chain.
	///
	/// Can be performed out-of-order.
	/// This is used by snapshot restoration.
	/// Note that this does not update the block extras.
	pub fn insert_canon_block(&self, bytes: &[u8], receipts: Vec<Receipt>, parent_details: Option<BlockDetails>) {
		let block = BlockView::new(bytes);
		let header = block.header_view();
		let hash = header.sha3();

		if self.is_known(&hash) {
			return;
		}

		let _lock = self.insert_lock.lock();
		self.blocks_db.put(&hash, &bytes).unwrap();

		let parent_details = parent_details.or(self.block_details(&header.parent_hash()))
			.expect("parent details are always submitted for first block in chunk; qed");

		let info = BlockInfo {
			hash: hash,
			number: header.number(),
			total_difficulty: parent_details.total_difficulty + header.difficulty(),
			location: BlockLocation::CanonChain,
		};

		self.apply_update(ExtrasUpdate {
			block_hashes: self.prepare_block_hashes_update(bytes, &info),
			block_details: self.prepare_block_details_update(bytes, &info, Some(parent_details)),
			block_receipts: self.prepare_block_receipts_update(receipts, &info),
			transactions_addresses: self.prepare_transaction_addresses_update(bytes, &info),
			blocks_blooms: self.prepare_block_blooms_update(bytes, &info),
			info: info,
		});
	}

	#[cfg_attr(feature="dev", allow(similar_names))]
	/// Inserts the block into backing cache database.
	/// Expects the block to be valid and already verified.
	/// If the block is already known, does nothing.
	pub fn insert_block(&self, bytes: &[u8], receipts: Vec<Receipt>) -> ImportRoute {
		// create views onto rlp
		let block = BlockView::new(bytes);
		let header = block.header_view();
		let hash = header.sha3();

		if self.is_known_child(&header.parent_hash(), &hash) {
			return ImportRoute::none();
		}

		let _lock = self.insert_lock.lock();
		// store block in db
		self.blocks_db.put(&hash, &bytes).unwrap();

		let info = self.block_info(bytes, hash);

		self.apply_update(ExtrasUpdate {
			block_hashes: self.prepare_block_hashes_update(bytes, &info),
			block_details: self.prepare_block_details_update(bytes, &info, None),
			block_receipts: self.prepare_block_receipts_update(receipts, &info),
			transactions_addresses: self.prepare_transaction_addresses_update(bytes, &info),
			blocks_blooms: self.prepare_block_blooms_update(bytes, &info),
			info: info.clone(),
		});

		ImportRoute::from(info)
	}

	/// Applies extras update.
	fn apply_update(&self, update: ExtrasUpdate) {
		let batch = DBTransaction::new();

		{
			for hash in update.block_details.keys().cloned() {
				self.note_used(CacheID::BlockDetails(hash));
			}

			let mut write_details = self.block_details.write();
			batch.extend_with_cache(&mut *write_details, update.block_details, CacheUpdatePolicy::Overwrite);
		}

		{
			let mut write_receipts = self.block_receipts.write();
			batch.extend_with_cache(&mut *write_receipts, update.block_receipts, CacheUpdatePolicy::Remove);
		}

		{
			let mut write_blocks_blooms = self.blocks_blooms.write();
			batch.extend_with_cache(&mut *write_blocks_blooms, update.blocks_blooms, CacheUpdatePolicy::Remove);
		}

<<<<<<< HEAD
		// update best block
		match update.info.location {
			BlockLocation::Branch => (),
			_ => {
				let mut best_block = self.best_block.write();

				if update.info.total_difficulty > best_block.total_difficulty {
=======
		// These cached values must be updated last with all three locks taken to avoid
		// cache decoherence
		{
			let mut best_block = self.best_block.write();
			// update best block
			match update.info.location {
				BlockLocation::Branch => (),
				_ => {
>>>>>>> 3d00a912
					batch.put(b"best", &update.info.hash).unwrap();
					*best_block = BestBlock {
						hash: update.info.hash,
						number: update.info.number,
						total_difficulty: update.info.total_difficulty
					};
				}
			}
		}

		let mut write_hashes = self.block_hashes.write();
		let mut write_txs = self.transaction_addresses.write();

		// These cached values must be updated last and together
		batch.extend_with_cache(&mut *write_hashes, update.block_hashes, CacheUpdatePolicy::Remove);
		batch.extend_with_cache(&mut *write_txs, update.transactions_addresses, CacheUpdatePolicy::Remove);

		// update extras database
		self.extras_db.write(batch).unwrap();
	}

	/// Iterator that lists `first` and then all of `first`'s ancestors, by hash.
	pub fn ancestry_iter(&self, first: H256) -> Option<AncestryIter> {
		if self.is_known(&first) {
			Some(AncestryIter {
				current: first,
				chain: &self,
			})
		} else {
			None
		}
	}

	/// Given a block's `parent`, find every block header which represents a valid possible uncle.
	pub fn find_uncle_headers(&self, parent: &H256, uncle_generations: usize) -> Option<Vec<Header>> {
		self.find_uncle_hashes(parent, uncle_generations).map(|v| v.into_iter().filter_map(|h| self.block_header(&h)).collect())
	}

	/// Given a block's `parent`, find every block hash which represents a valid possible uncle.
	pub fn find_uncle_hashes(&self, parent: &H256, uncle_generations: usize) -> Option<Vec<H256>> {
		if !self.is_known(parent) { return None; }

		let mut excluded = HashSet::new();
		for a in self.ancestry_iter(parent.clone()).unwrap().take(uncle_generations) {
			excluded.extend(self.uncle_hashes(&a).unwrap().into_iter());
			excluded.insert(a);
		}

		let mut ret = Vec::new();
		for a in self.ancestry_iter(parent.clone()).unwrap().skip(1).take(uncle_generations) {
			ret.extend(self.block_details(&a).unwrap().children.iter()
				.filter(|h| !excluded.contains(h))
			);
		}
		Some(ret)
	}

	/// Get inserted block info which is critical to prepare extras updates.
	fn block_info(&self, block_bytes: &[u8], hash: H256) -> BlockInfo {
		let block = BlockView::new(block_bytes);
		let header = block.header_view();
		let number = header.number();
		let parent_hash = header.parent_hash();
		let parent_details = self.block_details(&parent_hash).expect(format!("Invalid parent hash: {:?}", parent_hash).as_ref());
		let total_difficulty = parent_details.total_difficulty + header.difficulty();
		let is_new_best = total_difficulty > self.best_block_total_difficulty();

		BlockInfo {
			hash: hash,
			number: number,
			total_difficulty: total_difficulty,
			location: if is_new_best {
				// on new best block we need to make sure that all ancestors
				// are moved to "canon chain"
				// find the route between old best block and the new one
				let best_hash = self.best_block_hash();
				let route = self.tree_route(best_hash, parent_hash);

				assert_eq!(number, parent_details.number + 1);

				match route.blocks.len() {
					0 => BlockLocation::CanonChain,
					_ => {
						let retracted = route.blocks.iter().take(route.index).cloned().collect::<Vec<H256>>();

						BlockLocation::BranchBecomingCanonChain(BranchBecomingCanonChainData {
							ancestor: route.ancestor,
							enacted: route.blocks.into_iter().skip(route.index).collect(),
							retracted: retracted.into_iter().rev().collect(),
						})
					}
				}
			} else {
				BlockLocation::Branch
			}
		}
	}

	/// This function returns modified block hashes.
	fn prepare_block_hashes_update(&self, block_bytes: &[u8], info: &BlockInfo) -> HashMap<BlockNumber, H256> {
		let mut block_hashes = HashMap::new();
		let block = BlockView::new(block_bytes);
		let header = block.header_view();
		let number = header.number();

		match info.location {
			BlockLocation::Branch => (),
			BlockLocation::CanonChain => {
				block_hashes.insert(number, info.hash.clone());
			},
			BlockLocation::BranchBecomingCanonChain(ref data) => {
				let ancestor_number = self.block_number(&data.ancestor).unwrap();
				let start_number = ancestor_number + 1;

				for (index, hash) in data.enacted.iter().cloned().enumerate() {
					block_hashes.insert(start_number + index as BlockNumber, hash);
				}

				block_hashes.insert(number, info.hash.clone());
			}
		}

		block_hashes
	}

	/// This function returns modified block details.
	/// Uses the given parent details or attempts to load them from the database.
	/// The optional parameter is used when inserting blocks out-of-order from a snapshot.
	fn prepare_block_details_update(&self, block_bytes: &[u8], info: &BlockInfo, parent_details: Option<BlockDetails>) -> HashMap<H256, BlockDetails> {
		let block = BlockView::new(block_bytes);
		let header = block.header_view();
		let parent_hash = header.parent_hash();

		// update parent
		let mut parent_details = parent_details.or(self.block_details(&parent_hash)).expect(format!("Invalid parent hash: {:?}", parent_hash).as_ref());
		parent_details.children.push(info.hash.clone());

		// create current block details
		let details = BlockDetails {
			number: header.number(),
			total_difficulty: info.total_difficulty,
			parent: parent_hash.clone(),
			children: vec![]
		};

		// write to batch
		let mut block_details = HashMap::new();
		block_details.insert(parent_hash, parent_details);
		block_details.insert(info.hash.clone(), details);
		block_details
	}

	/// This function returns modified block receipts.
	fn prepare_block_receipts_update(&self, receipts: Vec<Receipt>, info: &BlockInfo) -> HashMap<H256, BlockReceipts> {
		let mut block_receipts = HashMap::new();
		block_receipts.insert(info.hash.clone(), BlockReceipts::new(receipts));
		block_receipts
	}

	/// This function returns modified transaction addresses.
	fn prepare_transaction_addresses_update(&self, block_bytes: &[u8], info: &BlockInfo) -> HashMap<H256, TransactionAddress> {
		let block = BlockView::new(block_bytes);
		let transaction_hashes = block.transaction_hashes();

		transaction_hashes.into_iter()
			.enumerate()
			.fold(HashMap::new(), |mut acc, (i ,tx_hash)| {
				acc.insert(tx_hash, TransactionAddress {
					block_hash: info.hash.clone(),
					index: i
				});
				acc
			})
	}

	/// This functions returns modified blocks blooms.
	///
	/// To accelerate blooms lookups, blomms are stored in multiple
	/// layers (BLOOM_LEVELS, currently 3).
	/// ChainFilter is responsible for building and rebuilding these layers.
	/// It returns them in HashMap, where values are Blooms and
	/// keys are BloomIndexes. BloomIndex represents bloom location on one
	/// of these layers.
	///
	/// To reduce number of queries to databse, block blooms are stored
	/// in BlocksBlooms structure which contains info about several
	/// (BLOOM_INDEX_SIZE, currently 16) consecutive blocks blooms.
	///
	/// Later, BloomIndexer is used to map bloom location on filter layer (BloomIndex)
	/// to bloom location in database (BlocksBloomLocation).
	///
	fn prepare_block_blooms_update(&self, block_bytes: &[u8], info: &BlockInfo) -> HashMap<LogGroupPosition, BloomGroup> {
		let block = BlockView::new(block_bytes);
		let header = block.header_view();

		let log_blooms = match info.location {
			BlockLocation::Branch => HashMap::new(),
			BlockLocation::CanonChain => {
				let chain = bc::group::BloomGroupChain::new(self.blooms_config, self);
				chain.insert(info.number as bc::Number, Bloom::from(header.log_bloom()).into())
			},
			BlockLocation::BranchBecomingCanonChain(ref data) => {
				let ancestor_number = self.block_number(&data.ancestor).unwrap();
				let start_number = ancestor_number + 1;
				let range = start_number as bc::Number..self.best_block_number() as bc::Number;

				let mut blooms: Vec<bc::Bloom> = data.enacted.iter()
					.map(|hash| self.block(hash).unwrap())
					.map(|bytes| BlockView::new(&bytes).header_view().log_bloom())
					.map(Bloom::from)
					.map(Into::into)
					.collect();

				blooms.push(Bloom::from(header.log_bloom()).into());

				let chain = bc::group::BloomGroupChain::new(self.blooms_config, self);
				chain.replace(&range, blooms)
			}
		};

		log_blooms.into_iter()
			.map(|p| (From::from(p.0), From::from(p.1)))
			.collect()
	}

	/// Get best block hash.
	pub fn best_block_hash(&self) -> H256 {
		self.best_block.read().hash.clone()
	}

	/// Get best block number.
	pub fn best_block_number(&self) -> BlockNumber {
		self.best_block.read().number
	}

	/// Get best block total difficulty.
	pub fn best_block_total_difficulty(&self) -> U256 {
		self.best_block.read().total_difficulty
	}

	/// Get current cache size.
	pub fn cache_size(&self) -> CacheSize {
		CacheSize {
			blocks: self.blocks.read().heap_size_of_children(),
			block_details: self.block_details.read().heap_size_of_children(),
			transaction_addresses: self.transaction_addresses.read().heap_size_of_children(),
			blocks_blooms: self.blocks_blooms.read().heap_size_of_children(),
			block_receipts: self.block_receipts.read().heap_size_of_children(),
		}
	}

	/// Let the cache system know that a cacheable item has been used.
	fn note_used(&self, id: CacheID) {
		let mut cache_man = self.cache_man.write();
		if !cache_man.cache_usage[0].contains(&id) {
			cache_man.cache_usage[0].insert(id.clone());
			if cache_man.in_use.contains(&id) {
				if let Some(c) = cache_man.cache_usage.iter_mut().skip(1).find(|e|e.contains(&id)) {
					c.remove(&id);
				}
			} else {
				cache_man.in_use.insert(id);
			}
		}
	}

	/// Ticks our cache system and throws out any old data.
	pub fn collect_garbage(&self) {
		if self.cache_size().total() < self.pref_cache_size.load(AtomicOrder::Relaxed) { return; }

		for _ in 0..COLLECTION_QUEUE_SIZE {
			{
				let mut blocks = self.blocks.write();
				let mut block_details = self.block_details.write();
				let mut block_hashes = self.block_hashes.write();
				let mut transaction_addresses = self.transaction_addresses.write();
				let mut blocks_blooms = self.blocks_blooms.write();
				let mut block_receipts = self.block_receipts.write();
				let mut cache_man = self.cache_man.write();

				for id in cache_man.cache_usage.pop_back().unwrap().into_iter() {
					cache_man.in_use.remove(&id);
					match id {
						CacheID::Block(h) => { blocks.remove(&h); },
						CacheID::BlockDetails(h) => { block_details.remove(&h); }
						CacheID::BlockHashes(h) => { block_hashes.remove(&h); }
						CacheID::TransactionAddresses(h) => { transaction_addresses.remove(&h); }
						CacheID::BlocksBlooms(h) => { blocks_blooms.remove(&h); }
						CacheID::BlockReceipts(h) => { block_receipts.remove(&h); }
					}
				}
				cache_man.cache_usage.push_front(HashSet::new());

				// TODO: handle block_hashes properly.
				block_hashes.clear();

				blocks.shrink_to_fit();
				block_details.shrink_to_fit();
 				block_hashes.shrink_to_fit();
 				transaction_addresses.shrink_to_fit();
 				blocks_blooms.shrink_to_fit();
 				block_receipts.shrink_to_fit();
			}
			if self.cache_size().total() < self.max_cache_size.load(AtomicOrder::Relaxed) { break; }
		}

		// TODO: m_lastCollection = chrono::system_clock::now();
	}
}

#[cfg(test)]
mod tests {
	#![cfg_attr(feature="dev", allow(similar_names))]
	use std::str::FromStr;
	use rustc_serialize::hex::FromHex;
	use util::hash::*;
	use util::sha3::Hashable;
	use blockchain::{BlockProvider, BlockChain, Config, ImportRoute};
	use tests::helpers::*;
	use devtools::*;
	use blockchain::generator::{ChainGenerator, ChainIterator, BlockFinalizer};
	use views::BlockView;

	#[test]
	fn basic_blockchain_insert() {
		let mut canon_chain = ChainGenerator::default();
		let mut finalizer = BlockFinalizer::default();
		let genesis = canon_chain.generate(&mut finalizer).unwrap();
		let first = canon_chain.generate(&mut finalizer).unwrap();
		let genesis_hash = BlockView::new(&genesis).header_view().sha3();
		let first_hash = BlockView::new(&first).header_view().sha3();

		let temp = RandomTempPath::new();
		let bc = BlockChain::new(Config::default(), &genesis, temp.as_path());

		assert_eq!(bc.genesis_hash(), genesis_hash.clone());
		assert_eq!(bc.best_block_number(), 0);
		assert_eq!(bc.best_block_hash(), genesis_hash.clone());
		assert_eq!(bc.block_hash(0), Some(genesis_hash.clone()));
		assert_eq!(bc.block_hash(1), None);
		assert_eq!(bc.block_details(&genesis_hash).unwrap().children, vec![]);

		bc.insert_block(&first, vec![]);

		assert_eq!(bc.block_hash(0), Some(genesis_hash.clone()));
		assert_eq!(bc.best_block_number(), 1);
		assert_eq!(bc.best_block_hash(), first_hash.clone());
		assert_eq!(bc.block_hash(1), Some(first_hash.clone()));
		assert_eq!(bc.block_details(&first_hash).unwrap().parent, genesis_hash.clone());
		assert_eq!(bc.block_details(&genesis_hash).unwrap().children, vec![first_hash.clone()]);
		assert_eq!(bc.block_hash(2), None);
	}

	#[test]
	fn check_ancestry_iter() {
		let mut canon_chain = ChainGenerator::default();
		let mut finalizer = BlockFinalizer::default();
		let genesis = canon_chain.generate(&mut finalizer).unwrap();
		let genesis_hash = BlockView::new(&genesis).header_view().sha3();

		let temp = RandomTempPath::new();
		let bc = BlockChain::new(Config::default(), &genesis, temp.as_path());

		let mut block_hashes = vec![genesis_hash.clone()];
		for _ in 0..10 {
			let block = canon_chain.generate(&mut finalizer).unwrap();
			block_hashes.push(BlockView::new(&block).header_view().sha3());
			bc.insert_block(&block, vec![]);
		}

		block_hashes.reverse();

		assert_eq!(bc.ancestry_iter(block_hashes[0].clone()).unwrap().collect::<Vec<_>>(), block_hashes)
	}

	#[test]
	#[cfg_attr(feature="dev", allow(cyclomatic_complexity))]
	fn test_find_uncles() {
		let mut canon_chain = ChainGenerator::default();
		let mut finalizer = BlockFinalizer::default();
		let genesis = canon_chain.generate(&mut finalizer).unwrap();
		let b1b = canon_chain.fork(1).generate(&mut finalizer.fork()).unwrap();
		let b1a = canon_chain.generate(&mut finalizer).unwrap();
		let b2b = canon_chain.fork(1).generate(&mut finalizer.fork()).unwrap();
		let b2a = canon_chain.generate(&mut finalizer).unwrap();
		let b3b = canon_chain.fork(1).generate(&mut finalizer.fork()).unwrap();
		let b3a = canon_chain.generate(&mut finalizer).unwrap();
		let b4b = canon_chain.fork(1).generate(&mut finalizer.fork()).unwrap();
		let b4a = canon_chain.generate(&mut finalizer).unwrap();
		let b5b = canon_chain.fork(1).generate(&mut finalizer.fork()).unwrap();
		let b5a = canon_chain.generate(&mut finalizer).unwrap();

		let temp = RandomTempPath::new();
		let bc = BlockChain::new(Config::default(), &genesis, temp.as_path());
		bc.insert_block(&b1a, vec![]);
		bc.insert_block(&b1b, vec![]);
		bc.insert_block(&b2a, vec![]);
		bc.insert_block(&b2b, vec![]);
		bc.insert_block(&b3a, vec![]);
		bc.insert_block(&b3b, vec![]);
		bc.insert_block(&b4a, vec![]);
		bc.insert_block(&b4b, vec![]);
		bc.insert_block(&b5a, vec![]);
		bc.insert_block(&b5b, vec![]);

		assert_eq!(
			[&b4b, &b3b, &b2b].iter().map(|b| BlockView::new(b).header()).collect::<Vec<_>>(),
			bc.find_uncle_headers(&BlockView::new(&b4a).header_view().sha3(), 3).unwrap()
		);

		// TODO: insert block that already includes one of them as an uncle to check it's not allowed.
	}

	#[test]
	#[cfg_attr(feature="dev", allow(cyclomatic_complexity))]
	fn test_small_fork() {
		let mut canon_chain = ChainGenerator::default();
		let mut finalizer = BlockFinalizer::default();
		let genesis = canon_chain.generate(&mut finalizer).unwrap();
		let b1 = canon_chain.generate(&mut finalizer).unwrap();
		let b2 = canon_chain.generate(&mut finalizer).unwrap();
		let b3b = canon_chain.fork(1).generate(&mut finalizer.fork()).unwrap();
		let b3a = canon_chain.generate(&mut finalizer).unwrap();

		let genesis_hash = BlockView::new(&genesis).header_view().sha3();
		let b1_hash= BlockView::new(&b1).header_view().sha3();
		let b2_hash= BlockView::new(&b2).header_view().sha3();
		let b3a_hash= BlockView::new(&b3a).header_view().sha3();
		let b3b_hash= BlockView::new(&b3b).header_view().sha3();

		// b3a is a part of canon chain, whereas b3b is part of sidechain
		let best_block_hash = b3a_hash.clone();

		let temp = RandomTempPath::new();
		let bc = BlockChain::new(Config::default(), &genesis, temp.as_path());
		let ir1 = bc.insert_block(&b1, vec![]);
		let ir2 = bc.insert_block(&b2, vec![]);
		let ir3b = bc.insert_block(&b3b, vec![]);
		let ir3a = bc.insert_block(&b3a, vec![]);

		assert_eq!(ir1, ImportRoute {
			enacted: vec![b1_hash],
			retracted: vec![],
			omitted: vec![],
		});

		assert_eq!(ir2, ImportRoute {
			enacted: vec![b2_hash],
			retracted: vec![],
			omitted: vec![],
		});

		assert_eq!(ir3b, ImportRoute {
			enacted: vec![b3b_hash],
			retracted: vec![],
			omitted: vec![],
		});

		assert_eq!(ir3a, ImportRoute {
			enacted: vec![b3a_hash],
			retracted: vec![b3b_hash],
			omitted: vec![],
		});

		assert_eq!(bc.best_block_hash(), best_block_hash);
		assert_eq!(bc.block_number(&genesis_hash).unwrap(), 0);
		assert_eq!(bc.block_number(&b1_hash).unwrap(), 1);
		assert_eq!(bc.block_number(&b2_hash).unwrap(), 2);
		assert_eq!(bc.block_number(&b3a_hash).unwrap(), 3);
		assert_eq!(bc.block_number(&b3b_hash).unwrap(), 3);

		assert_eq!(bc.block_hash(0).unwrap(), genesis_hash);
		assert_eq!(bc.block_hash(1).unwrap(), b1_hash);
		assert_eq!(bc.block_hash(2).unwrap(), b2_hash);
		assert_eq!(bc.block_hash(3).unwrap(), b3a_hash);

		// test trie route
		let r0_1 = bc.tree_route(genesis_hash.clone(), b1_hash.clone());
		assert_eq!(r0_1.ancestor, genesis_hash);
		assert_eq!(r0_1.blocks, [b1_hash.clone()]);
		assert_eq!(r0_1.index, 0);

		let r0_2 = bc.tree_route(genesis_hash.clone(), b2_hash.clone());
		assert_eq!(r0_2.ancestor, genesis_hash);
		assert_eq!(r0_2.blocks, [b1_hash.clone(), b2_hash.clone()]);
		assert_eq!(r0_2.index, 0);

		let r1_3a = bc.tree_route(b1_hash.clone(), b3a_hash.clone());
		assert_eq!(r1_3a.ancestor, b1_hash);
		assert_eq!(r1_3a.blocks, [b2_hash.clone(), b3a_hash.clone()]);
		assert_eq!(r1_3a.index, 0);

		let r1_3b = bc.tree_route(b1_hash.clone(), b3b_hash.clone());
		assert_eq!(r1_3b.ancestor, b1_hash);
		assert_eq!(r1_3b.blocks, [b2_hash.clone(), b3b_hash.clone()]);
		assert_eq!(r1_3b.index, 0);

		let r3a_3b = bc.tree_route(b3a_hash.clone(), b3b_hash.clone());
		assert_eq!(r3a_3b.ancestor, b2_hash);
		assert_eq!(r3a_3b.blocks, [b3a_hash.clone(), b3b_hash.clone()]);
		assert_eq!(r3a_3b.index, 1);

		let r1_0 = bc.tree_route(b1_hash.clone(), genesis_hash.clone());
		assert_eq!(r1_0.ancestor, genesis_hash);
		assert_eq!(r1_0.blocks, [b1_hash.clone()]);
		assert_eq!(r1_0.index, 1);

		let r2_0 = bc.tree_route(b2_hash.clone(), genesis_hash.clone());
		assert_eq!(r2_0.ancestor, genesis_hash);
		assert_eq!(r2_0.blocks, [b2_hash.clone(), b1_hash.clone()]);
		assert_eq!(r2_0.index, 2);

		let r3a_1 = bc.tree_route(b3a_hash.clone(), b1_hash.clone());
		assert_eq!(r3a_1.ancestor, b1_hash);
		assert_eq!(r3a_1.blocks, [b3a_hash.clone(), b2_hash.clone()]);
		assert_eq!(r3a_1.index, 2);

		let r3b_1 = bc.tree_route(b3b_hash.clone(), b1_hash.clone());
		assert_eq!(r3b_1.ancestor, b1_hash);
		assert_eq!(r3b_1.blocks, [b3b_hash.clone(), b2_hash.clone()]);
		assert_eq!(r3b_1.index, 2);

		let r3b_3a = bc.tree_route(b3b_hash.clone(), b3a_hash.clone());
		assert_eq!(r3b_3a.ancestor, b2_hash);
		assert_eq!(r3b_3a.blocks, [b3b_hash.clone(), b3a_hash.clone()]);
		assert_eq!(r3b_3a.index, 1);
	}

	#[test]
	fn test_reopen_blockchain_db() {
		let mut canon_chain = ChainGenerator::default();
		let mut finalizer = BlockFinalizer::default();
		let genesis = canon_chain.generate(&mut finalizer).unwrap();
		let first = canon_chain.generate(&mut finalizer).unwrap();
		let genesis_hash = BlockView::new(&genesis).header_view().sha3();
		let first_hash = BlockView::new(&first).header_view().sha3();

		let temp = RandomTempPath::new();
		{
			let bc = BlockChain::new(Config::default(), &genesis, temp.as_path());
			assert_eq!(bc.best_block_hash(), genesis_hash);
			bc.insert_block(&first, vec![]);
			assert_eq!(bc.best_block_hash(), first_hash);
		}

		{
			let bc = BlockChain::new(Config::default(), &genesis, temp.as_path());
			assert_eq!(bc.best_block_hash(), first_hash);
		}
	}

	#[test]
	fn can_contain_arbitrary_block_sequence() {
		let bc_result = generate_dummy_blockchain(50);
		let bc = bc_result.reference();
		assert_eq!(bc.best_block_number(), 49);
	}

	#[test]
	fn can_collect_garbage() {
		let bc_result = generate_dummy_blockchain(3000);
		let bc = bc_result.reference();

		assert_eq!(bc.best_block_number(), 2999);
		let best_hash = bc.best_block_hash();
		let mut block_header = bc.block_header(&best_hash);

		while !block_header.is_none() {
			block_header = bc.block_header(&block_header.unwrap().parent_hash);
		}
		assert!(bc.cache_size().blocks > 1024 * 1024);

		for _ in 0..2 {
			bc.collect_garbage();
		}
		assert!(bc.cache_size().blocks < 1024 * 1024);
	}

	#[test]
	fn can_contain_arbitrary_block_sequence_with_extra() {
		let bc_result = generate_dummy_blockchain_with_extra(25);
		let bc = bc_result.reference();
		assert_eq!(bc.best_block_number(), 24);
	}

	#[test]
	fn can_contain_only_genesis_block() {
		let bc_result = generate_dummy_empty_blockchain();
		let bc = bc_result.reference();
		assert_eq!(bc.best_block_number(), 0);
	}

	#[test]
	fn find_transaction_by_hash() {
		let genesis = "f901fcf901f7a00000000000000000000000000000000000000000000000000000000000000000a01dcc4de8dec75d7aab85b567b6ccd41ad312451b948a7413f0a142fd40d49347948888f1f195afa192cfee860698584c030f4c9db1a0af81e09f8c46ca322193edfda764fa7e88e81923f802f1d325ec0b0308ac2cd0a056e81f171bcc55a6ff8345e692c0f86e5b48e01b996cadc001622fb5e363b421a056e81f171bcc55a6ff8345e692c0f86e5b48e01b996cadc001622fb5e363b421b9010000000000000000000000000000000000000000000000000000000000000000000000000000000000000000000000000000000000000000000000000000000000000000000000000000000000000000000000000000000000000000000000000000000000000000000000000000000000000000000000000000000000000000000000000000000000000000000000000000000000000000000000000000000000000000000000000000000000000000000000000000000000000000000000000000000000000000000000000000000000000000000000000000000000000000000000000000000000000000000000000000000000000000000000000000000000830200008083023e38808454c98c8142a056e81f171bcc55a6ff8345e692c0f86e5b48e01b996cadc001622fb5e363b421880102030405060708c0c0".from_hex().unwrap();
		let b1 = "f904a8f901faa0ce1f26f798dd03c8782d63b3e42e79a64eaea5694ea686ac5d7ce3df5171d1aea01dcc4de8dec75d7aab85b567b6ccd41ad312451b948a7413f0a142fd40d49347948888f1f195afa192cfee860698584c030f4c9db1a0a65c2364cd0f1542d761823dc0109c6b072f14c20459598c5455c274601438f4a070616ebd7ad2ed6fb7860cf7e9df00163842351c38a87cac2c1cb193895035a2a05c5b4fc43c2d45787f54e1ae7d27afdb4ad16dfc567c5692070d5c4556e0b1d7b9010000000000000000000000000000000000000000000000000000000000000000000000000000000000000000000000000000000000000000000000000000000000000000000000000000000000000000000000000000000000000000000000000000000000000000000000000000000000000000000000000000000000000000000000000000000000000000000000000000000000000000000000000000000000000000000000000000000000000000000000000000000000000000000000000000000000000000000000000000000000000000000000000000000000000000000000000000000000000000000000000000000000000000000000000000000000830200000183023ec683021536845685109780a029f07836e4e59229b3a065913afc27702642c683bba689910b2b2fd45db310d3888957e6d004a31802f902a7f85f800a8255f094aaaf5374fce5edbc8e2a8697c15331677e6ebf0b0a801ca0575da4e21b66fa764be5f74da9389e67693d066fb0d1312e19e17e501da00ecda06baf5a5327595f6619dfc2fcb3f2e6fb410b5810af3cb52d0e7508038e91a188f85f010a82520894bbbf5374fce5edbc8e2a8697c15331677e6ebf0b0a801ba04fa966bf34b93abc1bcd665554b7f316b50f928477b50be0f3285ead29d18c5ba017bba0eeec1625ab433746955e125d46d80b7fdc97386c51266f842d8e02192ef85f020a82520894bbbf5374fce5edbc8e2a8697c15331677e6ebf0b0a801ca004377418ae981cc32b1312b4a427a1d69a821b28db8584f5f2bd8c6d42458adaa053a1dba1af177fac92f3b6af0a9fa46a22adf56e686c93794b6a012bf254abf5f85f030a82520894bbbf5374fce5edbc8e2a8697c15331677e6ebf0b0a801ca04fe13febd28a05f4fcb2f451d7ddc2dda56486d9f8c79a62b0ba4da775122615a0651b2382dd402df9ebc27f8cb4b2e0f3cea68dda2dca0ee9603608f0b6f51668f85f040a82520894bbbf5374fce5edbc8e2a8697c15331677e6ebf0b0a801ba078e6a0ba086a08f8450e208a399bb2f2d2a0d984acd2517c7c7df66ccfab567da013254002cd45a97fac049ae00afbc43ed0d9961d0c56a3b2382c80ce41c198ddf85f050a82520894bbbf5374fce5edbc8e2a8697c15331677e6ebf0b0a801ba0a7174d8f43ea71c8e3ca9477691add8d80ac8e0ed89d8d8b572041eef81f4a54a0534ea2e28ec4da3b5b944b18c51ec84a5cf35f5b3343c5fb86521fd2d388f506f85f060a82520894bbbf5374fce5edbc8e2a8697c15331677e6ebf0b0a801ba034bd04065833536a10c77ee2a43a5371bc6d34837088b861dd9d4b7f44074b59a078807715786a13876d3455716a6b9cb2186b7a4887a5c31160fc877454958616c0".from_hex().unwrap();
		let b1_hash = H256::from_str("f53f268d23a71e85c7d6d83a9504298712b84c1a2ba220441c86eeda0bf0b6e3").unwrap();

		let temp = RandomTempPath::new();
		let bc = BlockChain::new(Config::default(), &genesis, temp.as_path());
		bc.insert_block(&b1, vec![]);

		let transactions = bc.transactions(&b1_hash).unwrap();
		assert_eq!(transactions.len(), 7);
		for t in transactions {
			assert_eq!(bc.transaction(&bc.transaction_address(&t.hash()).unwrap()).unwrap(), t);
		}
	}

	#[test]
	fn test_bloom_filter_simple() {
		// TODO: From here
		let bloom_b1 = H2048::from_str("00000020000000000000000000000000000000000000000002000000000000000000000000000000020000000000000000000000000000000000000000000000000000000000000000000000000000010000000000000000000000000000000000000000000000000000000000000000000000000000000000000000000000000000000000000000040000000000000010000000000000000000000000000000000000000000000000000000000000000000000000000000000000000000000000000000000000000000000000000000000000000000000000000000000000000000000000000000000000000000000008000400000000000000000000002000").unwrap();

		let bloom_b2 = H2048::from_str("00000000000000000000000000000000000000000000020000001000000000000000000000000000000000000000000000000000000000000000000000000000100000000000000000008000000000000000000000000000000000040000000000000000000000000000000000000000000000000000000000000000000000800000000000000000000000000000000000000000000000000000000000008000000000000000000000000000000000000000000000000000000000000000000000000000000000000002000000000000000000040000000000000000000000000000000000000000000000000000000000000000000000000000000000000000").unwrap();

		let bloom_ba = H2048::from_str("00000000000000000000000000000000000000000000020000000800000000000000000000000000000000000000000000000000000000000000000000000000100000000000000000008000000000000000000000000000000000040000000000000000000000000000000000000000000000000000000000000000000000800000000000000000000000000000000000000000000000000000000000008000000000000000000000000000000000000000000000000000000000000000000000000000000000000002000000000000000000040000000000000000000000000000000000000000000000000000000000000000000000000000000000000000").unwrap();

		let mut canon_chain = ChainGenerator::default();
		let mut finalizer = BlockFinalizer::default();
		let genesis = canon_chain.generate(&mut finalizer).unwrap();
		let mut fork = canon_chain.fork(1);
		let mut fork_finalizer = finalizer.fork();
		let b1 = fork.with_bloom(bloom_b1.clone()).generate(&mut fork_finalizer).unwrap();
		let b2 = fork.with_bloom(bloom_b2.clone()).generate(&mut fork_finalizer).unwrap();
		let b3 = fork.with_bloom(bloom_ba.clone()).generate(&mut fork_finalizer).unwrap();
		let b1a = canon_chain.with_bloom(bloom_ba.clone()).generate(&mut finalizer).unwrap();
		let b2a = canon_chain.with_bloom(bloom_ba.clone()).generate(&mut finalizer).unwrap();

		let temp = RandomTempPath::new();
		let bc = BlockChain::new(Config::default(), &genesis, temp.as_path());

		let blocks_b1 = bc.blocks_with_bloom(&bloom_b1, 0, 5);
		let blocks_b2 = bc.blocks_with_bloom(&bloom_b2, 0, 5);
		assert_eq!(blocks_b1, vec![]);
		assert_eq!(blocks_b2, vec![]);

		bc.insert_block(&b1, vec![]);
		let blocks_b1 = bc.blocks_with_bloom(&bloom_b1, 0, 5);
		let blocks_b2 = bc.blocks_with_bloom(&bloom_b2, 0, 5);
		assert_eq!(blocks_b1, vec![1]);
		assert_eq!(blocks_b2, vec![]);

		bc.insert_block(&b2, vec![]);
		let blocks_b1 = bc.blocks_with_bloom(&bloom_b1, 0, 5);
		let blocks_b2 = bc.blocks_with_bloom(&bloom_b2, 0, 5);
		assert_eq!(blocks_b1, vec![1]);
		assert_eq!(blocks_b2, vec![2]);

		// hasn't been forked yet
		bc.insert_block(&b1a, vec![]);
		let blocks_b1 = bc.blocks_with_bloom(&bloom_b1, 0, 5);
		let blocks_b2 = bc.blocks_with_bloom(&bloom_b2, 0, 5);
		let blocks_ba = bc.blocks_with_bloom(&bloom_ba, 0, 5);
		assert_eq!(blocks_b1, vec![1]);
		assert_eq!(blocks_b2, vec![2]);
		assert_eq!(blocks_ba, vec![]);

		// fork has happend
		bc.insert_block(&b2a, vec![]);
		let blocks_b1 = bc.blocks_with_bloom(&bloom_b1, 0, 5);
		let blocks_b2 = bc.blocks_with_bloom(&bloom_b2, 0, 5);
		let blocks_ba = bc.blocks_with_bloom(&bloom_ba, 0, 5);
		assert_eq!(blocks_b1, vec![]);
		assert_eq!(blocks_b2, vec![]);
		assert_eq!(blocks_ba, vec![1, 2]);

		// fork back
		bc.insert_block(&b3, vec![]);
		let blocks_b1 = bc.blocks_with_bloom(&bloom_b1, 0, 5);
		let blocks_b2 = bc.blocks_with_bloom(&bloom_b2, 0, 5);
		let blocks_ba = bc.blocks_with_bloom(&bloom_ba, 0, 5);
		assert_eq!(blocks_b1, vec![1]);
		assert_eq!(blocks_b2, vec![2]);
		assert_eq!(blocks_ba, vec![3]);
	}

	#[test]
	fn test_best_block_update() {
		let mut canon_chain = ChainGenerator::default();
		let mut finalizer = BlockFinalizer::default();
		let genesis = canon_chain.generate(&mut finalizer).unwrap();

		let temp = RandomTempPath::new();

		{
			let bc = BlockChain::new(Config::default(), &genesis, temp.as_path());
			let uncle = canon_chain.fork(1).generate(&mut finalizer.fork()).unwrap();

			// create a longer fork
			for _ in 0..5 {
				let canon_block = canon_chain.generate(&mut finalizer).unwrap();
				bc.insert_block(&canon_block, vec![]);
			}

			assert_eq!(bc.best_block_number(), 5);
			bc.insert_block(&uncle, vec![]);
		}

		// re-loading the blockchain should load the correct best block.
		let bc = BlockChain::new(Config::default(), &genesis, temp.as_path());
		assert_eq!(bc.best_block_number(), 5);
	}

	#[test]
	fn test_rewind() {
		let mut canon_chain = ChainGenerator::default();
		let mut finalizer = BlockFinalizer::default();
		let genesis = canon_chain.generate(&mut finalizer).unwrap();
		let first = canon_chain.generate(&mut finalizer).unwrap();
		let second = canon_chain.generate(&mut finalizer).unwrap();
		let genesis_hash = BlockView::new(&genesis).header_view().sha3();
		let first_hash = BlockView::new(&first).header_view().sha3();
		let second_hash = BlockView::new(&second).header_view().sha3();

		let temp = RandomTempPath::new();
		let bc = BlockChain::new(Config::default(), &genesis, temp.as_path());

		bc.insert_block(&first, vec![]);
		bc.insert_block(&second, vec![]);

		assert_eq!(bc.rewind(), Some(first_hash.clone()));
		assert!(!bc.is_known(&second_hash));
		assert_eq!(bc.best_block_number(), 1);
		assert_eq!(bc.best_block_hash(), first_hash.clone());

		assert_eq!(bc.rewind(), Some(genesis_hash.clone()));
		assert_eq!(bc.rewind(), None);
	}
}<|MERGE_RESOLUTION|>--- conflicted
+++ resolved
@@ -579,15 +579,6 @@
 			batch.extend_with_cache(&mut *write_blocks_blooms, update.blocks_blooms, CacheUpdatePolicy::Remove);
 		}
 
-<<<<<<< HEAD
-		// update best block
-		match update.info.location {
-			BlockLocation::Branch => (),
-			_ => {
-				let mut best_block = self.best_block.write();
-
-				if update.info.total_difficulty > best_block.total_difficulty {
-=======
 		// These cached values must be updated last with all three locks taken to avoid
 		// cache decoherence
 		{
@@ -596,13 +587,14 @@
 			match update.info.location {
 				BlockLocation::Branch => (),
 				_ => {
->>>>>>> 3d00a912
-					batch.put(b"best", &update.info.hash).unwrap();
-					*best_block = BestBlock {
-						hash: update.info.hash,
-						number: update.info.number,
-						total_difficulty: update.info.total_difficulty
-					};
+					if update.info.total_difficulty > best_block.total_difficulty {
+						batch.put(b"best", &update.info.hash).unwrap();
+						*best_block = BestBlock {
+							hash: update.info.hash,
+							number: update.info.number,
+							total_difficulty: update.info.total_difficulty
+						};
+					}
 				}
 			}
 		}
