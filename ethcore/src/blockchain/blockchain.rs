--- conflicted
+++ resolved
@@ -29,14 +29,8 @@
 use blockchain::best_block::BestBlock;
 use types::tree_route::TreeRoute;
 use blockchain::update::ExtrasUpdate;
-<<<<<<< HEAD
-use db::{Writable, Readable, Key, CacheUpdatePolicy, DatabaseService};
+use db::{Writable, Readable, Key, CacheUpdatePolicy, DatabaseService, DatabaseConnection};
 use db;
-=======
-use db::{Writable, Readable, Key, CacheUpdatePolicy};
-use ethcore_db;
-use ethcore_db::{DatabaseConnection, DatabaseService, DatabaseNanoClient};
->>>>>>> c0766340
 use blockchain::{CacheSize, ImportRoute, Config};
 
 const LOG_BLOOMS_LEVELS: usize = 3;
@@ -130,7 +124,7 @@
 	in_use: HashSet<CacheID>,
 }
 
-impl<D: DatabaseService> bc::group::BloomGroupDatabase for BlockChain<D> {
+impl<D: Deref> bc::group::BloomGroupDatabase for BlockChain<D> where D::Target : DatabaseService + Sized {
 	fn blooms_at(&self, position: &bc::group::GroupPosition) -> Option<bc::group::BloomGroup> {
 		let position = LogGroupPosition::from(position.clone());
 		self.note_used(CacheID::BlocksBlooms(position.clone()));
@@ -141,7 +135,7 @@
 /// Structure providing fast access to blockchain data.
 ///
 /// **Does not do input data verification.**
-pub struct BlockChain<D: DatabaseService> {
+pub struct BlockChain<D: Deref> where D::Target: DatabaseService + Sized {
 	// All locks must be captured in the order declared here.
 	pref_cache_size: AtomicUsize,
 	max_cache_size: AtomicUsize,
@@ -154,7 +148,7 @@
 
 	// extra caches
 	block_details: RwLock<HashMap<H256, BlockDetails>>,
-	block_hashes: RwLock<HashMap<BlockNumber, H256>>,
+	block_hashes: RwLock<HashMap<BlockNumberIndex, H256>>,
 	transaction_addresses: RwLock<HashMap<H256, TransactionAddress>>,
 	blocks_blooms: RwLock<HashMap<LogGroupPosition, BloomGroup>>,
 	block_receipts: RwLock<HashMap<H256, BlockReceipts>>,
@@ -167,11 +161,11 @@
 	insert_lock: Mutex<()>
 }
 
-impl<D: DatabaseService> BlockProvider for BlockChain<D> {
+impl<D: Deref> BlockProvider for BlockChain<D> where D::Target: DatabaseService + Sized {
 	/// Returns true if the given block is known
 	/// (though not necessarily a part of the canon chain).
 	fn is_known(&self, hash: &H256) -> bool {
-		self.extras_db.exists_with_cache(&self.block_details, hash)
+		self.extras_db.deref().exists_with_cache(&self.block_details, hash)
 	}
 
 	/// Get raw block data
@@ -208,7 +202,7 @@
 	/// Get the hash of given block's number.
 	fn block_hash(&self, index: BlockNumber) -> Option<H256> {
 		self.note_used(CacheID::BlockHashes(index));
-		self.extras_db.read_with_cache(&self.block_hashes, &index)
+		self.extras_db.read_with_cache(&self.block_hashes, &BlockNumberIndex::from(index))
 	}
 
 	/// Get the address of transaction with given hash.
@@ -236,12 +230,12 @@
 
 const COLLECTION_QUEUE_SIZE: usize = 8;
 
-pub struct AncestryIter<'a, D: 'a + DatabaseService> {
+pub struct AncestryIter<'a, D: 'a + Deref> where D::Target: DatabaseService + Sized {
 	current: H256,
 	chain: &'a BlockChain<D>,
 }
 
-impl<'a, D: DatabaseService> Iterator for AncestryIter<'a, D> {
+impl<'a, D: 'a + Deref> Iterator for AncestryIter<'a, D> where D::Target: DatabaseService + Sized {
 	type Item = H256;
 	fn next(&mut self) -> Option<H256> {
 		if self.current.is_zero() {
@@ -254,9 +248,9 @@
 	}
 }
 
-impl<D: DatabaseService> BlockChain<D> {
+impl<D: Deref> BlockChain<D> where D::Target: DatabaseService + Sized {
 	/// Create new instance of blockchain from given Genesis
-	pub fn new(config: Config, genesis: &[u8], path: &Path) -> BlockChain<DatabaseNanoClient> {
+	pub fn new(config: Config, genesis: &[u8], path: &Path) -> BlockChain<DatabaseConnection> {
 		// open extras db
 		let mut extras_path = path.to_path_buf();
 		extras_path.push("extras");
@@ -317,7 +311,7 @@
 
 				let batch = db::DBTransaction::new();
 				batch.write(&hash, &details);
-				batch.write(&header.number(), &hash);
+				batch.write(&BlockNumberIndex::from(header.number()), &hash);
 				batch.put(b"best", &hash);
 
 				bc.extras_db.write(batch).unwrap();
@@ -512,7 +506,7 @@
 	}
 
 	/// Iterator that lists `first` and then all of `first`'s ancestors, by hash.
-	pub fn ancestry_iter<'a>(&self, first: H256) -> Option<AncestryIter<'a, D>> {
+	pub fn ancestry_iter<'a>(&'a self, first: H256) -> Option<AncestryIter<'a, D>> {
 		if self.is_known(&first) {
 			Some(AncestryIter {
 				current: first,
@@ -590,7 +584,7 @@
 	}
 
 	/// This function returns modified block hashes.
-	fn prepare_block_hashes_update(&self, block_bytes: &[u8], info: &BlockInfo) -> HashMap<BlockNumber, H256> {
+	fn prepare_block_hashes_update(&self, block_bytes: &[u8], info: &BlockInfo) -> HashMap<BlockNumberIndex, H256> {
 		let mut block_hashes = HashMap::new();
 		let block = BlockView::new(block_bytes);
 		let header = block.header_view();
@@ -599,17 +593,17 @@
 		match info.location {
 			BlockLocation::Branch => (),
 			BlockLocation::CanonChain => {
-				block_hashes.insert(number, info.hash.clone());
+				block_hashes.insert(BlockNumberIndex::from(number), info.hash.clone());
 			},
 			BlockLocation::BranchBecomingCanonChain(ref data) => {
 				let ancestor_number = self.block_number(&data.ancestor).unwrap();
 				let start_number = ancestor_number + 1;
 
 				for (index, hash) in data.enacted.iter().cloned().enumerate() {
-					block_hashes.insert(start_number + index as BlockNumber, hash);
+					block_hashes.insert(BlockNumberIndex::from(start_number + index as BlockNumber), hash);
 				}
 
-				block_hashes.insert(number, info.hash.clone());
+				block_hashes.insert(BlockNumberIndex::from(number), info.hash.clone());
 			}
 		}
 
@@ -774,7 +768,7 @@
 					match id {
 						CacheID::Block(h) => { blocks.remove(&h); },
 						CacheID::BlockDetails(h) => { block_details.remove(&h); }
-						CacheID::BlockHashes(h) => { block_hashes.remove(&h); }
+						CacheID::BlockHashes(h) => { block_hashes.remove(&BlockNumberIndex::from(h)); }
 						CacheID::TransactionAddresses(h) => { transaction_addresses.remove(&h); }
 						CacheID::BlocksBlooms(h) => { blocks_blooms.remove(&h); }
 						CacheID::BlockReceipts(h) => { block_receipts.remove(&h); }
