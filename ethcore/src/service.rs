// Copyright 2015, 2016 Ethcore (UK) Ltd.
// This file is part of Parity.

// Parity is free software: you can redistribute it and/or modify
// it under the terms of the GNU General Public License as published by
// the Free Software Foundation, either version 3 of the License, or
// (at your option) any later version.

// Parity is distributed in the hope that it will be useful,
// but WITHOUT ANY WARRANTY; without even the implied warranty of
// MERCHANTABILITY or FITNESS FOR A PARTICULAR PURPOSE.  See the
// GNU General Public License for more details.

// You should have received a copy of the GNU General Public License
// along with Parity.  If not, see <http://www.gnu.org/licenses/>.

//! Creates and registers client and network services.

use util::*;
use util::panics::*;
use spec::Spec;
use error::*;
use client::{Client, ClientConfig};

/// Message type for external and internal events
#[derive(Clone)]
pub enum SyncMessage {
	/// New block has been imported into the blockchain
	NewChainBlocks {
		/// Hashes of blocks imported to blockchain
		good: Vec<H256>,
		/// Hashes of blocks not imported to blockchain
<<<<<<< HEAD
=======
		bad: Vec<H256>,
		/// Hashes of blocks that were removed from canonical chain
>>>>>>> 2ecad23f
		retracted: Vec<H256>,
	},
	/// A block is ready
	BlockVerified,
}

/// IO Message type used for Network service
pub type NetSyncMessage = NetworkIoMessage<SyncMessage>;

/// Client service setup. Creates and registers client and network services with the IO subsystem.
pub struct ClientService {
	net_service: NetworkService<SyncMessage>,
	client: Arc<Client>,
	panic_handler: Arc<PanicHandler>
}

impl ClientService {
	/// Start the service in a separate thread.
	pub fn start(config: ClientConfig, spec: Spec, net_config: NetworkConfiguration, db_path: &Path) -> Result<ClientService, Error> {
		let panic_handler = PanicHandler::new_in_arc();
		let mut net_service = try!(NetworkService::start(net_config));
		panic_handler.forward_from(&net_service);

		info!("Starting {}", net_service.host_info());
		info!("Configured for {} using {} engine", spec.name, spec.engine_name);
		let client = try!(Client::new(config, spec, db_path, net_service.io().channel()));
		panic_handler.forward_from(client.deref());
		let client_io = Arc::new(ClientIoHandler {
			client: client.clone()
		});
		try!(net_service.io().register_handler(client_io));

		Ok(ClientService {
			net_service: net_service,
			client: client,
			panic_handler: panic_handler,
		})
	}

	/// Add a node to network
	pub fn add_node(&mut self, _enode: &str) {
		unimplemented!();
	}

	/// Get general IO interface
	pub fn io(&mut self) -> &mut IoService<NetSyncMessage> {
		self.net_service.io()
	}

	/// Get client interface
	pub fn client(&self) -> Arc<Client> {
		self.client.clone()
	}

	/// Get network service component
	pub fn network(&mut self) -> &mut NetworkService<SyncMessage> {
		&mut self.net_service
	}
}

impl MayPanic for ClientService {
	fn on_panic<F>(&self, closure: F) where F: OnPanicListener {
		self.panic_handler.on_panic(closure);
	}
}

/// IO interface for the Client handler
struct ClientIoHandler {
	client: Arc<Client>
}

const CLIENT_TICK_TIMER: TimerToken = 0;
const CLIENT_TICK_MS: u64 = 5000;

impl IoHandler<NetSyncMessage> for ClientIoHandler {
	fn initialize(&self, io: &IoContext<NetSyncMessage>) {
		io.register_timer(CLIENT_TICK_TIMER, CLIENT_TICK_MS).expect("Error registering client timer");
	}

	fn timeout(&self, _io: &IoContext<NetSyncMessage>, timer: TimerToken) {
		if timer == CLIENT_TICK_TIMER {
			self.client.tick();
		}
	}

	#[cfg_attr(feature="dev", allow(match_ref_pats))]
	#[cfg_attr(feature="dev", allow(single_match))]
	fn message(&self, io: &IoContext<NetSyncMessage>, net_message: &NetSyncMessage) {
		if let &UserMessage(ref message) = net_message {
			match message {
				&SyncMessage::BlockVerified => {
					self.client.import_verified_blocks(&io.channel());
				},
				_ => {}, // ignore other messages
			}
		}
	}
}

#[cfg(test)]
mod tests {
	use super::*;
	use tests::helpers::*;
	use util::network::*;
	use devtools::*;
	use client::ClientConfig;

	#[test]
	fn it_can_be_started() {
		let spec = get_test_spec();
		let temp_path = RandomTempPath::new();
		let service = ClientService::start(ClientConfig::default(), spec, NetworkConfiguration::new_with_port(40456), &temp_path.as_path());
		assert!(service.is_ok());
	}
}<|MERGE_RESOLUTION|>--- conflicted
+++ resolved
@@ -30,11 +30,8 @@
 		/// Hashes of blocks imported to blockchain
 		good: Vec<H256>,
 		/// Hashes of blocks not imported to blockchain
-<<<<<<< HEAD
-=======
 		bad: Vec<H256>,
 		/// Hashes of blocks that were removed from canonical chain
->>>>>>> 2ecad23f
 		retracted: Vec<H256>,
 	},
 	/// A block is ready
