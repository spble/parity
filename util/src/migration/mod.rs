--- conflicted
+++ resolved
@@ -219,16 +219,12 @@
 		// start with the old db.
 		let old_path_str = try!(old_path.to_str().ok_or(Error::MigrationImpossible));
 		let mut cur_db = try!(Database::open(&db_config, old_path_str).map_err(Error::Custom));
-<<<<<<< HEAD
-
-		for migration in migrations.iter_mut() {
+
+		for migration in migrations {
 			// Change number of columns in new db
 			let current_columns = db_config.columns;
 			db_config.columns = migration.columns();
 
-=======
-		for migration in migrations {
->>>>>>> 3d4ac2c5
 			// open the target temporary database.
 			temp_path = temp_idx.path(&db_root);
 			let temp_path_str = try!(temp_path.to_str().ok_or(Error::MigrationImpossible));
