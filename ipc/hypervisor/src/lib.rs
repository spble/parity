// Copyright 2015, 2016 Ethcore (UK) Ltd.
// This file is part of Parity.

// Parity is free software: you can redistribute it and/or modify
// it under the terms of the GNU General Public License as published by
// the Free Software Foundation, either version 3 of the License, or
// (at your option) any later version.

// Parity is distributed in the hope that it will be useful,
// but WITHOUT ANY WARRANTY; without even the implied warranty of
// MERCHANTABILITY or FITNESS FOR A PARTICULAR PURPOSE.  See the
// GNU General Public License for more details.

// You should have received a copy of the GNU General Public License
// along with Parity.  If not, see <http://www.gnu.org/licenses/>.

//! Parity interprocess hypervisor module

// while not included in binary
#![allow(dead_code)]
#![cfg_attr(feature="dev", allow(used_underscore_binding))]

extern crate ethcore_ipc as ipc;
extern crate ethcore_ipc_nano as nanoipc;
extern crate semver;
#[macro_use] extern crate log;

pub mod service;

/// Default value for hypervisor ipc listener
pub const HYPERVISOR_IPC_URL: &'static str = "ipc:///tmp/parity-internal-hyper-status.ipc";

use std::sync::{Arc,RwLock};
use service::{HypervisorService, IpcModuleId};
use std::process::{Command,Child};
use std::collections::HashMap;

pub use service::{HypervisorServiceClient, BLOCKCHAIN_MODULE_ID};

type BinaryId = &'static str;

const BLOCKCHAIN_DB_BINARY: BinaryId = "db";

pub struct Hypervisor {
	ipc_addr: String,
	service: Arc<HypervisorService>,
	ipc_worker: RwLock<nanoipc::Worker<HypervisorService>>,
	processes: RwLock<HashMap<BinaryId, Child>>,
	db_path: String,
}

impl Hypervisor {
	/// initializes the Hypervisor service with the open ipc socket for incoming clients
	pub fn new(db_path: &str) -> Hypervisor {
		Hypervisor::with_url(db_path, HYPERVISOR_IPC_URL)
	}

	/// Starts on the specified address for ipc listener
	fn with_url(db_path: &str, addr: &str) -> Hypervisor{
		Hypervisor::with_url_and_service(db_path, addr, HypervisorService::new())
	}

	/// Starts with the specified address for the ipc listener and
	/// the specified list of modules in form of created service
	fn with_url_and_service(db_path: &str, addr: &str, service: Arc<HypervisorService>) -> Hypervisor {
		let worker = nanoipc::Worker::new(&service);
		Hypervisor{
			ipc_addr: addr.to_owned(),
			service: service,
			ipc_worker: RwLock::new(worker),
			processes: RwLock::new(HashMap::new()),
			db_path: db_path.to_owned(),
		}
	}

	/// Since one binary can host multiple modules
	/// we match binaries
	fn match_module(module_id: &IpcModuleId) -> Option<BinaryId> {
		match *module_id {
			BLOCKCHAIN_MODULE_ID => Some(BLOCKCHAIN_DB_BINARY),
			// none means the module is inside the main binary
			_ => None
		}
	}

	/// Creates IPC listener and starts all binaries
	pub fn start(&self) {
		let mut worker = self.ipc_worker.write().unwrap();
		worker.add_reqrep(&self.ipc_addr).unwrap_or_else(|e| panic!("Hypervisor ipc worker can not start - critical! ({:?})", e));

		for module_id in self.service.module_ids() {
			self.start_module(module_id);
		}
	}

	/// Start binary for the specified module
	/// Does nothing when it is already started on module is inside the
	/// main binary
	fn start_module(&self, module_id: IpcModuleId) {
		Self::match_module(&module_id).map(|binary_id| {
			let mut processes = self.processes.write().unwrap();
			{
				if processes.get(binary_id).is_some() {
					// already started for another module
					return;
				}
			}

			let mut executable_path = std::env::current_exe().unwrap();
			executable_path.pop();
			executable_path.push(binary_id);

			let child = Command::new(&executable_path.to_str().unwrap()).arg(&self.db_path).spawn().unwrap_or_else(
				|e| panic!("Hypervisor cannot start binary ({:?}): {}", executable_path, e));
			processes.insert(binary_id, child);
		});
	}

	/// Reports if all modules are checked in
	pub fn modules_ready(&self) -> bool {
		self.service.unchecked_count() == 0
	}

	/// Waits for every required module to check in
	pub fn wait_for_startup(&self) {
		let mut worker = self.ipc_worker.write().unwrap();
		while !self.modules_ready() {
			worker.poll()
		}
	}

	pub fn shutdown(&self, wait_time: Option<std::time::Duration>) {
		if wait_time.is_some() { std::thread::sleep(wait_time.unwrap()) }

		let mut childs = self.processes.write().unwrap();
		for (ref mut binary, ref mut child) in childs.iter_mut() {
<<<<<<< HEAD
			println!("HYPERVISOR: Stopping process module: {}", binary);
=======
			trace!("Stopping {}", binary);
>>>>>>> 840de661
			child.kill().unwrap();
		}
	}
}

impl Drop for Hypervisor {
	fn drop(&mut self) {
		self.shutdown(Some(std::time::Duration::new(1, 0)));
	}
}

#[cfg(test)]
mod tests {
	use super::*;
	use std::sync::atomic::{AtomicBool,Ordering};
	use std::sync::Arc;
	use super::service::*;
	use nanoipc;

	#[test]
	fn can_init() {
		let url = "ipc:///tmp/test-parity-hypervisor-10.ipc";
		let test_module_id = 8080u64;

		let hypervisor = Hypervisor::with_url_and_service("", url, HypervisorService::with_modules(vec![test_module_id]));
		assert_eq!(false, hypervisor.modules_ready());
	}

	#[test]
	fn can_wait_for_startup() {
		let url = "ipc:///tmp/test-parity-hypervisor-20.ipc";
		let test_module_id = 8080u64;

		let hypervisor_ready = Arc::new(AtomicBool::new(false));
		let hypervisor_ready_local = hypervisor_ready.clone();

		::std::thread::spawn(move || {
			while !hypervisor_ready.load(Ordering::Relaxed) { }

			let client = nanoipc::init_client::<HypervisorServiceClient<_>>(url).unwrap();
			client.handshake().unwrap();
			client.module_ready(test_module_id);
		});

		let hypervisor = Hypervisor::with_url_and_service("", url, HypervisorService::with_modules(vec![test_module_id]));
		hypervisor.start();
		hypervisor_ready_local.store(true, Ordering::Relaxed);
		hypervisor.wait_for_startup();

		assert_eq!(true, hypervisor.modules_ready());
	}
}<|MERGE_RESOLUTION|>--- conflicted
+++ resolved
@@ -134,11 +134,7 @@
 
 		let mut childs = self.processes.write().unwrap();
 		for (ref mut binary, ref mut child) in childs.iter_mut() {
-<<<<<<< HEAD
-			println!("HYPERVISOR: Stopping process module: {}", binary);
-=======
-			trace!("Stopping {}", binary);
->>>>>>> 840de661
+			trace!("HYPERVISOR: Stopping process module: {}", binary);
 			child.kill().unwrap();
 		}
 	}
